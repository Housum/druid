/*
 * Copyright 1999-2011 Alibaba Group Holding Ltd.
 *
 * Licensed under the Apache License, Version 2.0 (the "License");
 * you may not use this file except in compliance with the License.
 * You may obtain a copy of the License at
 *
 *      http://www.apache.org/licenses/LICENSE-2.0
 *
 * Unless required by applicable law or agreed to in writing, software
 * distributed under the License is distributed on an "AS IS" BASIS,
 * WITHOUT WARRANTIES OR CONDITIONS OF ANY KIND, either express or implied.
 * See the License for the specific language governing permissions and
 * limitations under the License.
 */
package com.alibaba.druid.pool;

import java.io.Closeable;
import java.sql.Connection;
import java.sql.SQLException;
import java.util.ArrayList;
import java.util.Arrays;
import java.util.Date;
import java.util.Iterator;
import java.util.List;
import java.util.Map;
import java.util.Properties;
import java.util.concurrent.CountDownLatch;
import java.util.concurrent.TimeUnit;
import java.util.concurrent.locks.Condition;
import java.util.concurrent.locks.ReentrantLock;

import javax.naming.NamingException;
import javax.naming.Reference;
import javax.naming.Referenceable;
import javax.naming.StringRefAddr;
import javax.sql.ConnectionEvent;
import javax.sql.ConnectionEventListener;

import com.alibaba.druid.TransactionTimeoutException;
import com.alibaba.druid.VERSION;
import com.alibaba.druid.filter.Filter;
import com.alibaba.druid.logging.Log;
import com.alibaba.druid.logging.LogFactory;
import com.alibaba.druid.pool.PoolablePreparedStatement.PreparedStatementKey;
import com.alibaba.druid.pool.vendor.InformixExceptionSorter;
import com.alibaba.druid.pool.vendor.MSSQLValidConnectionChecker;
import com.alibaba.druid.pool.vendor.MockExceptionSorter;
import com.alibaba.druid.pool.vendor.MySqlExceptionSorter;
import com.alibaba.druid.pool.vendor.MySqlValidConnectionChecker;
import com.alibaba.druid.pool.vendor.OracleExceptionSorter;
import com.alibaba.druid.pool.vendor.OracleValidConnectionChecker;
import com.alibaba.druid.pool.vendor.SybaseExceptionSorter;
import com.alibaba.druid.proxy.DruidDriver;
import com.alibaba.druid.proxy.jdbc.DataSourceProxyConfig;
import com.alibaba.druid.stat.DruidDataSourceStatManager;
import com.alibaba.druid.util.JdbcUtils;
import com.alibaba.druid.util.TransactionInfo;

/**
 * @author ljw<ljw2083@alibaba-inc.com>
 * @author wenshao<szujobs@hotmail.com>
 */
<<<<<<< HEAD
public class DruidDataSource extends DruidAbstractDataSource implements DruidDataSourceMBean, ManagedDataSource, Referenceable, Closeable {

    private final static Log        LOG                     = LogFactory.getLog(DruidDataSource.class);

    private static final long       serialVersionUID        = 1L;

    private final ReentrantLock     lock                    = new ReentrantLock();

    private final Condition         notEmpty                = lock.newCondition();
    private final Condition         empty                   = lock.newCondition();

    // stats
    private long                    connectCount            = 0L;
    private long                    closeCount              = 0L;
    private long                    connectErrorCount       = 0L;
    private long                    recycleCount            = 0L;
    private long                    createConnectionCount   = 0L;
    private long                    destroyCount            = 0L;
    private long                    removeAbandonedCount    = 0L;
    private long                    notEmptyWaitCount       = 0L;
    private long                    notEmptySignalCount     = 0L;
    private long                    notEmptyWaitNanos       = 0L;

    private int                     activePeak              = 0;
    private long                    activePeakTime          = 0;
    private int                     poolingPeak             = 0;
    private long                    poolingPeakTime         = 0;

    // store
    private ConnectionHolder[]      connections;
    private int                     poolingCount            = 0;
    private int                     activeCount             = 0;
    private int                     notEmptyWaitThreadCount = 0;

    // threads
    private CreateConnectionThread  createConnectionThread;
    private DestroyConnectionThread destoryConnectionThread;

    private final CountDownLatch    initedLatch             = new CountDownLatch(2);

    private boolean                 enable                  = true;

    private boolean                 resetStatEnable         = true;

    private String                  initStackTrace;

    public DruidDataSource(){
    }

    public String getInitStackTrace() {
        return initStackTrace;
    }

    public boolean isResetStatEnable() {
        return resetStatEnable;
    }

    public void setResetStatEnable(boolean resetStatEnable) {
        this.resetStatEnable = resetStatEnable;
    }

    public void restart() {
        lock.lock();
        try {
            this.close();
            this.resetStat();
            this.inited = false;
            this.enable = true;
        } finally {
            lock.unlock();
        }
    }

    public void resetStat() {
        if (!resetStatEnable) {
            return;
        }

        lock.lock();
        try {
            connectCount = 0;
            closeCount = 0;
            connectErrorCount = 0;
            recycleCount = 0;
            createConnectionCount = 0;
            destroyCount = 0;
            removeAbandonedCount = 0;
            notEmptyWaitCount = 0;
            notEmptySignalCount = 0L;
            notEmptyWaitNanos = 0;

            activePeak = 0;
            activePeakTime = 0;
            poolingPeak = 0;
            createTimespan = 0;
        } finally {
            lock.unlock();
        }

        errorCount.set(0);
        commitCount.set(0);
        rollbackCount.set(0);
        startTransactionCount.set(0);
        reusePreparedStatement.set(0);
        closedPreparedStatementCount.set(0);
        preparedStatementCount.set(0);
        transactionHistogram.reset();
    }

    public boolean isEnable() {
        return enable;
    }

    public void setEnable(boolean enable) {
        lock.lock();
        try {
            this.enable = enable;
            if (!enable) {
                notEmpty.signalAll();
                notEmptySignalCount++;
            }
        } finally {
            lock.unlock();
        }
    }

    public void setPoolPreparedStatements(boolean value) {
        lock.lock();
        try {
            if (this.poolPreparedStatements && (!value)) {
                for (int i = 0; i < poolingCount; ++i) {
                    ConnectionHolder connection = connections[i];

                    for (PreparedStatementHolder holder : connection.getStatementPool().getMap().values()) {
                        closePreapredStatement(holder);
                        decrementCachedPreparedStatementCount();
                    }

                    connection.getStatementPool().getMap().clear();
                }
            }
            super.setPoolPreparedStatements(value);
        } finally {
            lock.unlock();
        }
    }

    public boolean isInited() {
        return this.inited;
    }

    private void init() throws SQLException {
        if (inited) {
            return;
        }

        try {
            lock.lockInterruptibly();
        } catch (InterruptedException e) {
            throw new SQLException("interrupt", e);
        }

        try {
            if (inited) {
                return;
            }

            initStackTrace = JdbcUtils.toString(Thread.currentThread().getStackTrace());

            this.id = DruidDriver.createDataSourceId();

            if (maxActive <= 0) {
                throw new IllegalArgumentException("illegal maxActive " + maxActive);
            }

            if (maxActive < minIdle) {
                throw new IllegalArgumentException("illegal maxActive " + maxActive);
            }

            if (maxIdle <= 0 || maxIdle < minIdle) {
                throw new IllegalArgumentException("illegal maxPoolSize");
            }

            if (getInitialSize() > maxActive) {
                throw new IllegalArgumentException("illegal initialSize");
            }

            if (this.driverClass != null) {
                this.driverClass = driverClass.trim();
            }

            if (this.jdbcUrl != null) {
                this.jdbcUrl = this.jdbcUrl.trim();

                if (jdbcUrl.startsWith(DruidDriver.DEFAULT_PREFIX)) {
                    DataSourceProxyConfig config = DruidDriver.parseConfig(jdbcUrl, null);
                    this.driverClass = config.getRawDriverClassName();
                    this.jdbcUrl = config.getRawUrl();
                    if (this.name == null) {
                        this.name = config.getName();
                    }
                    this.filters.addAll(config.getFilters());
                }
            }

            if (this.driver == null) {
                if (this.driverClass == null || this.driverClass.isEmpty()) {
                    this.driverClass = JdbcUtils.getDriverClassName(this.jdbcUrl);
                }

                driver = JdbcUtils.createDriver(driverClass);
            } else {
                if (this.driverClass == null) {
                    this.driverClass = driver.getClass().getName();
                }
            }

            this.dbType = JdbcUtils.getDbType(jdbcUrl, driverClass.getClass().getName());

            String realDriverClassName = driver.getClass().getName();
            if (realDriverClassName.equals("com.mysql.jdbc.Driver")) {
                this.validConnectionChecker = new MySqlValidConnectionChecker();
                this.exceptionSorter = new MySqlExceptionSorter();

            } else if (realDriverClassName.equals("oracle.jdbc.driver.OracleDriver")) {
                this.validConnectionChecker = new OracleValidConnectionChecker();
                this.exceptionSorter = new OracleExceptionSorter();

            } else if (realDriverClassName.equals("com.microsoft.jdbc.sqlserver.SQLServerDriver")) {
                this.validConnectionChecker = new MSSQLValidConnectionChecker();

            } else if (realDriverClassName.equals("com.informix.jdbc.IfxDriver")) {
                this.exceptionSorter = new InformixExceptionSorter();

            } else if (realDriverClassName.equals("com.sybase.jdbc2.jdbc.SybDriver")) {
                this.exceptionSorter = new SybaseExceptionSorter();

            } else if (realDriverClassName.equals("com.alibaba.druid.mock.MockDriver")) {
                this.exceptionSorter = new MockExceptionSorter();
            }

            for (Filter filter : filters) {
                filter.init(this);
            }

            initConnectionFactory();

            connections = new ConnectionHolder[maxActive];

            SQLException connectError = null;

            try {
                // 初始化连接
                for (int i = 0, size = getInitialSize(); i < size; ++i) {
                    Connection conn = connectionFactory.createConnection();
                    conn.setAutoCommit(true);
                    connections[poolingCount++] = new ConnectionHolder(this, conn);
                }
            } catch (SQLException ex) {
                LOG.error("init datasource error", ex);
                connectError = ex;
            }

            createConnectionThread = new CreateConnectionThread("Druid-ConnectionPool-Create");
            createConnectionThread.setDaemon(true);
            destoryConnectionThread = new DestroyConnectionThread("Druid-ConnectionPool-Destory");
            destoryConnectionThread.setDaemon(true);

            createConnectionThread.start();
            destoryConnectionThread.start();

            initedLatch.await();

            createdTime = new Date();
            DruidDataSourceStatManager.add(this);

            if (connectError != null && poolingCount == 0) {
                throw connectError;
            }
        } catch (InterruptedException e) {
            throw new SQLException(e.getMessage(), e);
        } finally {
            inited = true;

            lock.unlock();
        }
    }

    @Override
    public Connection getConnection() throws SQLException {
        return getConnection(maxWait);
    }

    public Connection getConnection(long maxWaitMillis) throws SQLException {
        init();

        final int maxWaitThreadCount = getMaxWaitThreadCount();
        if (maxWaitThreadCount > 0) {
            if (notEmptyWaitThreadCount > maxWaitThreadCount) {
                lock.lock();
                try {
                    connectErrorCount++;
                } finally {
                    lock.unlock();
                }
                throw new SQLException("maxWaitThreadCount " + maxWaitThreadCount + ", current wait Thread count "
                                       + lock.getQueueLength());
            }
        }

        for (;;) {
            PoolableConnection poolalbeConnection = getConnectionInternal(maxWaitMillis);

            if (isTestOnBorrow()) {
                boolean validate = testConnectionInternal(poolalbeConnection.getConnection());
                if (!validate) {
                    if (LOG.isDebugEnabled()) {
                        LOG.debug("skip not validate connection.");
                    }

                    Connection realConnection = poolalbeConnection.getConnection();
                    discardConnection(realConnection);
                    continue;
                }
            } else {
                Connection realConnection = poolalbeConnection.getConnection();
                if (realConnection.isClosed()) {
                    discardConnection(null); // 传入null，避免重复关闭
                    continue;
                }

                if (isTestWhileIdle()) {
                    long idleMillis = System.currentTimeMillis()
                                      - poolalbeConnection.getConnectionHolder().getLastActiveTimeMillis();
                    if (idleMillis >= this.getTimeBetweenEvictionRunsMillis()) {
                        boolean validate = testConnectionInternal(poolalbeConnection.getConnection());
                        if (!validate) {
                            if (LOG.isDebugEnabled()) {
                                LOG.debug("skip not validate connection.");
                            }

                            discardConnection(realConnection);
                            continue;
                        }
                    }
                }
            }

            if (isRemoveAbandoned()) {
                StackTraceElement[] stackTrace = Thread.currentThread().getStackTrace();
                activeConnections.put(poolalbeConnection,
                                      new ActiveConnectionTraceInfo(poolalbeConnection, System.currentTimeMillis(),
                                                                    stackTrace));
                poolalbeConnection.setTraceEnable(true);
            }

            if (!this.isDefaultAutoCommit()) {
                poolalbeConnection.setAutoCommit(false);
            }

            return poolalbeConnection;
        }
    }

    /**
     * 抛弃连接，不进行回收，而是抛弃
     * 
     * @param realConnection
     * @throws SQLException
     */
    private void discardConnection(Connection realConnection) throws SQLException {
        JdbcUtils.close(realConnection);

        try {
            lock.lockInterruptibly();
        } catch (InterruptedException e) {
            throw new SQLException("interrupt", e);
        }

        try {
            activeCount--;
        } finally {
            lock.unlock();
        }
    }

    private PoolableConnection getConnectionInternal(long maxWait) throws SQLException {
        PoolableConnection poolalbeConnection;

        try {
            lock.lockInterruptibly();
        } catch (InterruptedException e) {
            throw new SQLException("interrupt", e);
        }

        try {
            if (!enable) {
                connectErrorCount++;
                throw new DataSourceDisableException();
            }

            connectCount++;

            ConnectionHolder holder;

            if (maxWait > 0) {
                holder = pollLast(maxWait, TimeUnit.MILLISECONDS);
            } else {
                holder = takeLast();
            }

            if (holder == null) {
                throw new SQLException("can not get connection");
            }

            holder.incrementUseCount();
            activeCount++;
            if (activeCount > activePeak) {
                activePeak = activeCount;
                activePeakTime = System.currentTimeMillis();
            }

            poolalbeConnection = new PoolableConnection(holder);
        } catch (InterruptedException e) {
            connectErrorCount++;
            throw new SQLException(e.getMessage(), e);
        } catch (SQLException e) {
            connectErrorCount++;
            throw e;
        } finally {
            lock.unlock();
        }
        return poolalbeConnection;
    }

    public void handleConnectionException(PoolableConnection pooledConnection, Throwable t) throws SQLException {
        final ConnectionHolder holder = pooledConnection.getConnectionHolder();

        errorCount.incrementAndGet();

        if (t instanceof SQLException) {
            SQLException sqlEx = (SQLException) t;

            // broadcastConnectionError
            ConnectionEvent event = new ConnectionEvent(pooledConnection, sqlEx);
            for (ConnectionEventListener eventListener : holder.getConnectionEventListeners()) {
                eventListener.connectionErrorOccurred(event);
            }

            // exceptionSorter.isExceptionFatal
            if (exceptionSorter != null && exceptionSorter.isExceptionFatal(sqlEx)) {
                if (pooledConnection.isTraceEnable()) {
                    activeConnections.remove(pooledConnection);
                }
                this.discardConnection(holder.getConnection());
                pooledConnection.disable();
            }

            throw sqlEx;
        } else {
            throw new SQLException("Error", t);
        }
    }

    /**
     * 回收连接
     */
    protected void recycle(PoolableConnection pooledConnection) throws SQLException {
        final Connection conn = pooledConnection.getConnection();
        final ConnectionHolder holder = pooledConnection.getConnectionHolder();

        assert holder != null;

        if (pooledConnection.isTraceEnable()) {
            ActiveConnectionTraceInfo oldInfo = activeConnections.remove(pooledConnection);
            if (oldInfo == null) {
                LOG.warn("remove abandonded failed. activeConnections.size " + activeConnections.size());
            }
        }

        try {
            // 第一步，检查连接是否关闭
            if (conn == null) {
                lock.lockInterruptibly();
                try {
                    activeCount--;
                    closeCount++;
                } finally {
                    lock.unlock();
                }
                return;
            }

            final boolean isAutoCommit = holder.isUnderlyingAutoCommit();
            final boolean isReadOnly = holder.isUnderlyingReadOnly();

            // check need to rollback?
            if ((!isAutoCommit) && (!isReadOnly)) {
                pooledConnection.rollback();
            }

            // reset holder, restore default settings, clear warnings
            holder.reset();

            if (isTestOnReturn()) {
                boolean validate = testConnectionInternal(conn);
                if (!validate) {
                    JdbcUtils.close(conn);

                    lock.lockInterruptibly();
                    try {
                        destroyCount++;
                        activeCount--;
                        closeCount++;
                    } finally {
                        lock.unlock();
                    }
                    return;
                }
            }

            lock.lockInterruptibly();
            try {
                activeCount--;
                closeCount++;

                // 第六步，加入队列中(putLast)
                putLast(holder);
                recycleCount++;
            } finally {
                lock.unlock();
            }
        } catch (Throwable e) {
            JdbcUtils.close(conn);

            try {
                lock.lockInterruptibly();
            } catch (InterruptedException interruptEx) {
                throw new SQLException("interrupt", interruptEx);
            }

            try {
                activeCount--;
                closeCount++;
            } finally {
                lock.unlock();
            }

            throw new SQLException("recyle error", e);
        }
    }

    /**
     * close datasource
     */
    public void close() {
        lock.lock();
        try {
            if (!this.inited) {
                return;
            }

            if (createConnectionThread != null) {
                createConnectionThread.interrupt();
            }

            if (destoryConnectionThread != null) {
                destoryConnectionThread.interrupt();
            }

            for (int i = 0; i < poolingCount; ++i) {
                try {
                    JdbcUtils.close(connections[i].getConnection());
                    connections[i] = null;
                    destroyCount++;
                } catch (Exception ex) {
                    LOG.warn("close connection error", ex);
                }
            }
            poolingCount = 0;
            DruidDataSourceStatManager.remove(this);

            enable = false;
            notEmpty.signalAll();
            notEmptySignalCount++;
        } finally {
            lock.unlock();
        }
    }

    void incrementCreateCount() {
        createConnectionCount++;
    }

    void putLast(ConnectionHolder e) throws SQLException {
        if (!enable) {
            discardConnection(e.getConnection());
            return;
        }

        e.setLastActiveTimeMillis(System.currentTimeMillis());
        connections[poolingCount++] = e;

        notEmpty.signal();
        notEmptySignalCount++;
    }

    ConnectionHolder takeLast() throws InterruptedException, SQLException {
        try {
            while (poolingCount == 0) {
                empty.signal(); // send signal to CreateThread create connection
                notEmptyWaitThreadCount++;
                try {
                    notEmpty.await(); // signal by recycle or creator
                } finally {
                    notEmptyWaitThreadCount--;
                }
                notEmptyWaitCount++;

                if (!enable) {
                    connectErrorCount++;
                    throw new DataSourceDisableException();
                }
            }
        } catch (InterruptedException ie) {
            notEmpty.signal(); // propagate to non-interrupted thread
            notEmptySignalCount++;
            throw ie;
        }

        poolingCount--;
        ConnectionHolder last = connections[poolingCount];
        connections[poolingCount] = null;

        return last;
    }

    ConnectionHolder pollLast(long timeout, TimeUnit unit) throws InterruptedException, SQLException {
        long estimate = unit.toNanos(timeout);

        for (;;) {
            if (poolingCount == 0) {
                empty.signal(); // send signal to CreateThread create connection

                if (estimate <= 0) {
                    throw new GetConnectionTimeoutException();
                }

                notEmptyWaitThreadCount++;
                try {
                    long startEstimate = estimate;
                    estimate = notEmpty.awaitNanos(estimate); // signal by
                                                              // recycle or
                                                              // creator
                    notEmptyWaitCount++;
                    notEmptyWaitNanos += (startEstimate - estimate);

                    if (!enable) {
                        connectErrorCount++;
                        throw new DataSourceDisableException();
                    }
                } catch (InterruptedException ie) {
                    notEmpty.signal(); // propagate to non-interrupted thread
                    notEmptySignalCount++;
                    throw ie;
                } finally {
                    notEmptyWaitThreadCount--;
                }

                if (poolingCount == 0) {
                    if (estimate > 0) {
                        continue;
                    }

                    throw new GetConnectionTimeoutException();
                }
            }

            poolingCount--;
            ConnectionHolder last = connections[poolingCount];
            connections[poolingCount] = null;

            return last;
        }
    }

    @Override
    public Connection getConnection(String username, String password) throws SQLException {
        throw new UnsupportedOperationException("Not supported by DruidDataSource");
    }

    public long getCreateCount() {
        return createConnectionCount;
    }

    public long getDestroyCount() {
        return destroyCount;
    }

    public long getConnectCount() {
        return connectCount;
    }

    public long getCloseCount() {
        return closeCount;
    }

    public long getConnectErrorCount() {
        return connectErrorCount;
    }

    @Override
    public int getPoolingCount() {
        lock.lock();
        try {
            return poolingCount;
        } finally {
            lock.unlock();
        }
    }

    public int getPoolingPeak() {
        return poolingPeak;
    }

    public Date getPoolingPeakTime() {
        if (poolingPeakTime <= 0) {
            return null;
        }

        return new Date(poolingPeakTime);
    }

    public long getRecycleCount() {
        return recycleCount;
    }

    public int getActiveCount() {
        lock.lock();
        try {
            return activeCount;
        } finally {
            lock.unlock();
        }
    }

    public long getRemoveAbandonedCount() {
        return removeAbandonedCount;
    }

    public class CreateConnectionThread extends Thread {

        public CreateConnectionThread(String name){
            super(name);
        }

        public void run() {
            initedLatch.countDown();

            int errorCount = 0;
            for (;;) {
                // addLast
                try {
                    lock.lockInterruptibly();
                } catch (InterruptedException e2) {
                    break;
                }

                try {
                    // 必须存在线程等待，才创建连接
                    if (poolingCount >= notEmptyWaitThreadCount) {
                        empty.await();
                        continue;
                    }

                    // 防止创建超过maxActive数量的连接
                    if (activeCount + poolingCount >= maxActive) {
                        empty.await();
                        continue;
                    }

                } catch (InterruptedException e) {
                    break;
                } catch (RuntimeException e) {
                    LOG.error("create connection error", e);
                } catch (Error e) {
                    LOG.error("create connection error", e);
                    break;
                } finally {
                    lock.unlock();
                }

                Connection connection = null;

                try {
                    connection = connectionFactory.createConnection();
                } catch (SQLException e) {
                    LOG.error("create connection error", e);

                    errorCount++;

                    if (errorCount > connectionErrorRetryAttempts && timeBetweenConnectErrorMillis > 0) {
                        if (breakAfterAcquireFailure) {
                            break;
                        }

                        try {
                            Thread.sleep(timeBetweenConnectErrorMillis);
                        } catch (InterruptedException interruptEx) {
                            break;
                        }
                    }
                } catch (RuntimeException e) {
                    LOG.error("create connection error", e);
                    continue;
                } catch (Error e) {
                    LOG.error("create connection error", e);
                    break;
                }

                if (connection == null) {
                    continue;
                }

                lock.lock();
                try {
                    connections[poolingCount++] = new ConnectionHolder(DruidDataSource.this, connection);

                    if (poolingCount > poolingPeak) {
                        poolingPeak = poolingCount;
                        poolingPeakTime = System.currentTimeMillis();
                    }

                    errorCount = 0; // reset errorCount

                    notEmpty.signal();
                    notEmptySignalCount++;
                } catch (SQLException ex) {
                    LOG.error("create connection holder error", ex);
                    break;
                } finally {
                    lock.unlock();
                }
            }
        }
    }

    public class DestroyConnectionThread extends Thread {

        public DestroyConnectionThread(String name){
            super(name);
        }

        public void run() {
            initedLatch.countDown();

            for (;;) {
                // 从前面开始删除
                try {
                    if (timeBetweenEvictionRunsMillis > 0) {
                        Thread.sleep(timeBetweenEvictionRunsMillis);
                    } else {
                        Thread.sleep(1000); //
                    }

                    if (Thread.interrupted()) {
                        break;
                    }

                    shrink(true);

                    if (isRemoveAbandoned()) {
                        removeAbandoned();
                    }
                } catch (InterruptedException e) {
                    break;
                }
            }
        }

    }

    public int removeAbandoned() {
        int removeCount = 0;

        Iterator<Map.Entry<PoolableConnection, ActiveConnectionTraceInfo>> iter = activeConnections.entrySet().iterator();

        long currentMillis = System.currentTimeMillis();

        List<PoolableConnection> abondonedList = new ArrayList<PoolableConnection>();

        for (; iter.hasNext();) {
            Map.Entry<PoolableConnection, ActiveConnectionTraceInfo> entry = iter.next();
            ActiveConnectionTraceInfo activeInfo = entry.getValue();
            long timeMillis = currentMillis - activeInfo.getConnectTime();

            if (timeMillis >= removeAbandonedTimeoutMillis) {
                PoolableConnection pooledConnection = entry.getKey();
                JdbcUtils.close(pooledConnection);
                removeAbandonedCount++;
                removeCount++;
                abondonedList.add(pooledConnection);

                if (isLogAbandoned()) {
                    StringBuilder buf = new StringBuilder();
                    buf.append("abandon connection, open stackTrace\n");

                    StackTraceElement[] trace = activeInfo.getStackTrace();
                    for (int i = 0; i < trace.length; i++) {
                        buf.append("\tat ");
                        buf.append(trace[i].toString());
                        buf.append("\n");
                    }

                    LOG.error(buf.toString());
                }
            }
        }

        // multi-check dup close
        for (PoolableConnection conn : abondonedList) {
            activeConnections.remove(conn);
        }

        return removeCount;
    }

    public DataSourceProxyConfig getConfig() {
        return null;
    }

    /** Instance key */
    protected String instanceKey = null;

    public Reference getReference() throws NamingException {
        final String className = getClass().getName();
        final String factoryName = className + "Factory"; // XXX: not robust
        Reference ref = new Reference(className, factoryName, null);
        ref.add(new StringRefAddr("instanceKey", instanceKey));
        return ref;
    }

    static class ActiveConnectionTraceInfo {

        private final PoolableConnection  connection;
        private final long                connectTime;
        private final StackTraceElement[] stackTrace;

        public ActiveConnectionTraceInfo(PoolableConnection connection, long connectTime, StackTraceElement[] stackTrace){
            super();
            this.connection = connection;
            this.connectTime = connectTime;
            this.stackTrace = stackTrace;
        }

        public PoolableConnection getConnection() {
            return connection;
        }

        public long getConnectTime() {
            return connectTime;
        }

        public StackTraceElement[] getStackTrace() {
            return stackTrace;
        }
    }

    @Override
    public List<String> getFilterClassNames() {
        List<String> names = new ArrayList<String>();
        for (Filter filter : filters) {
            names.add(filter.getClass().getName());
        }
        return names;
    }

    public int getRawDriverMajorVersion() {
        int version = -1;
        if (this.driver != null) {
            version = driver.getMajorVersion();
        }
        return version;
    }

    public int getRawDriverMinorVersion() {
        int version = -1;
        if (this.driver != null) {
            version = driver.getMinorVersion();
        }
        return version;
    }

    public String getProperties() {
        if (this.connectionProperties == null) {
            return null;
        }

        Properties properties = new Properties(this.connectionProperties);
        if (properties.contains("password")) {
            properties.put("password", "******");
        }
        return properties.toString();
    }

    @Override
    public void shrink() {
        shrink(false);
    }

    public void shrink(boolean checkTime) {
        final List<ConnectionHolder> evictList = new ArrayList<ConnectionHolder>();
        try {
            lock.lockInterruptibly();
        } catch (InterruptedException e) {
            return;
        }

        try {
            final int checkCount = poolingCount - minIdle;
            for (int i = 0; i < checkCount; ++i) {
                ConnectionHolder connection = connections[i];

                if (checkTime) {
                    long idleMillis = System.currentTimeMillis() - connection.getLastActiveTimeMillis();
                    if (idleMillis >= minEvictableIdleTimeMillis) {
                        evictList.add(connection);
                    } else {
                        break;
                    }
                } else {
                    evictList.add(connection);
                }
            }

            int removeCount = evictList.size();
            if (removeCount > 0) {
                System.arraycopy(connections, removeCount, connections, 0, poolingCount - removeCount);
                Arrays.fill(connections, poolingCount - removeCount, poolingCount, null);
                poolingCount -= removeCount;
            }
        } finally {
            lock.unlock();
        }

        for (ConnectionHolder item : evictList) {
            Connection connection = item.getConnection();
            JdbcUtils.close(connection);
            destroyCount++;
        }
    }

    public int getWaitThreadCount() {
        lock.lock();
        try {
            return lock.getWaitQueueLength(notEmpty);
        } finally {
            lock.unlock();
        }
    }

    public long getNotEmptyWaitCount() {
        return notEmptyWaitCount;
    }

    public int getNotEmptyWaitThreadCount() {
        return notEmptyWaitThreadCount;
    }

    public long getNotEmptySignalCount() {
        return notEmptySignalCount;
    }

    public long getNotEmptyWaitMillis() {
        return notEmptyWaitNanos / (1000 * 1000);
    }

    public long getNotEmptyWaitNanos() {
        return notEmptyWaitNanos;
    }

    public int getLockQueueLength() {
        return lock.getQueueLength();
    }

    public int getActivePeak() {
        return activePeak;
    }

    public Date getActivePeakTime() {
        if (activePeakTime <= 0) {
            return null;
        }

        return new Date(activePeakTime);
    }

    public String dump() {
        lock.lock();
        try {
            return this.toString();
        } finally {
            lock.unlock();
        }
    }

    public long getErrorCount() {
        return this.errorCount.get();
    }

    public String toString() {
        StringBuilder buf = new StringBuilder();

        buf.append("{");

        buf.append("\n\tCreateTime:\"");
        buf.append(JdbcUtils.toString(getCreatedTime()));
        buf.append("\"");

        buf.append(",\n\tActiveCount:");
        buf.append(getActiveCount());

        buf.append(",\n\tPoolingCount:");
        buf.append(getPoolingCount());

        buf.append(",\n\tCreateCount:");
        buf.append(getCreateCount());

        buf.append(",\n\tDestroyCount:");
        buf.append(getDestroyCount());

        buf.append(",\n\tCloseCount:");
        buf.append(getCloseCount());

        buf.append(",\n\tConnectCount:");
        buf.append(getConnectCount());

        buf.append(",\n\tConnections:[");
        for (int i = 0; i < poolingCount; ++i) {
            ConnectionHolder conn = connections[i];
            if (conn != null) {
                if (i != 0) {
                    buf.append(",");
                }
                buf.append("\n\t\t");
                buf.append(conn.toString());
            }
        }
        buf.append("\n\t]");

        buf.append("\n}");

        if (this.isPoolPreparedStatements()) {
            buf.append("\n\n[");
            for (int i = 0; i < poolingCount; ++i) {
                ConnectionHolder conn = connections[i];
                if (conn != null) {
                    if (i != 0) {
                        buf.append(",");
                    }
                    buf.append("\n\t{\n\tID:");
                    buf.append(System.identityHashCode(conn.getConnection()));
                    PreparedStatementPool pool = conn.getStatementPool();

                    if (pool != null) {
                        buf.append(", \n\tpoolStatements:[");

                        int entryIndex = 0;
                        for (Map.Entry<PreparedStatementKey, PreparedStatementHolder> entry : pool.getMap().entrySet()) {
                            if (entryIndex++ != 0) {
                                buf.append(",");
                            }
                            buf.append("\n\t\t{reuseCount:");
                            buf.append(entry.getValue().getReusedCount());
                            buf.append(",sql:\"");
                            buf.append(entry.getKey().getSql());
                            buf.append("\"");
                            buf.append("\t}");
                        }

                        buf.append("\n\t\t]");
                    }

                    buf.append("\n\t}");
                }
            }
            buf.append("\n]");
        }

        return buf.toString();
    }

    public void logTransaction(TransactionInfo info) {
        long transactionMillis = info.getEndTimeMillis() - info.getStartTimeMillis();
        if (transactionThresholdMillis > 0 && transactionMillis > transactionThresholdMillis) {
            StringBuilder buf = new StringBuilder();
            buf.append("long time transaction, take ");
            buf.append(transactionMillis);
            buf.append(" ms : ");
            for (String sql : info.getSqlList()) {
                buf.append(sql);
                buf.append(";");
            }
            LOG.error(buf.toString(), new TransactionTimeoutException());
        }
    }

    @Override
    public String getVersion() {
        return VERSION.MajorVersion + "." + VERSION.MinorVersion + "." + VERSION.RevisionVersion + "-2011-12-01 12:13";
    }
=======
public class DruidDataSource extends DruidAbstractDataSource implements
		DruidDataSourceMBean, ManagedDataSource, Referenceable, Closeable {

	private final static Log LOG = LogFactory.getLog(DruidDataSource.class);

	private static final long serialVersionUID = 1L;

	private final ReentrantLock lock = new ReentrantLock();

	private final Condition notEmpty = lock.newCondition();
	private final Condition empty = lock.newCondition();

	// stats
	private long connectCount = 0L;
	private long closeCount = 0L;
	private long connectErrorCount = 0L;
	private long recycleCount = 0L;
	private long createConnectionCount = 0L;
	private long destroyCount = 0L;
	private long removeAbandonedCount = 0L;
	private long notEmptyWaitCount = 0L;
	private long notEmptySignalCount = 0L;
	private long notEmptyWaitNanos = 0L;

	private int activePeak = 0;
	private long activePeakTime = 0;
	private int poolingPeak = 0;
	private long poolingPeakTime = 0;

	// store
	private ConnectionHolder[] connections;
	private int poolingCount = 0;
	private int activeCount = 0;
	private int notEmptyWaitThreadCount = 0;

	// threads
	private CreateConnectionThread createConnectionThread;
	private DestroyConnectionThread destoryConnectionThread;

	private final CountDownLatch initedLatch = new CountDownLatch(2);

	private boolean enable = true;

	private boolean resetStatEnable = true;

	private String initStackTrace;

	public DruidDataSource() {
	}

	public String getInitStackTrace() {
		return initStackTrace;
	}

	public boolean isResetStatEnable() {
		return resetStatEnable;
	}

	public void setResetStatEnable(boolean resetStatEnable) {
		this.resetStatEnable = resetStatEnable;
	}
	
	public void restart() {
	    this.close();
	    this.inited = false;
	}

	public void resetStat() {
		if (!resetStatEnable) {
			return;
		}

		lock.lock();
		try {
			connectCount = 0;
			closeCount = 0;
			connectErrorCount = 0;
			recycleCount = 0;
			createConnectionCount = 0;
			destroyCount = 0;
			removeAbandonedCount = 0;
			notEmptyWaitCount = 0;
			notEmptySignalCount = 0L;
			notEmptyWaitNanos = 0;

			activePeak = 0;
			activePeakTime = 0;
			poolingPeak = 0;
			createTimespan = 0;
		} finally {
			lock.unlock();
		}

		errorCount.set(0);
		commitCount.set(0);
		rollbackCount.set(0);
		startTransactionCount.set(0);
		reusePreparedStatement.set(0);
		closedPreparedStatementCount.set(0);
		preparedStatementCount.set(0);
		transactionHistogram.reset();
	}

	public boolean isEnable() {
		return enable;
	}

	public void setEnable(boolean enable) {
		lock.lock();
		try {
			this.enable = enable;
			if (!enable) {
				notEmpty.signalAll();
				notEmptySignalCount++;
			}
		} finally {
			lock.unlock();
		}
	}

	public void setPoolPreparedStatements(boolean value) {
		lock.lock();
		try {
			if (this.poolPreparedStatements && (!value)) {
				for (int i = 0; i < poolingCount; ++i) {
					ConnectionHolder connection = connections[i];

					for (PreparedStatementHolder holder : connection
							.getStatementPool().getMap().values()) {
						closePreapredStatement(holder);
						decrementCachedPreparedStatementCount();
					}

					connection.getStatementPool().getMap().clear();
				}
			}
			super.setPoolPreparedStatements(value);
		} finally {
			lock.unlock();
		}
	}

	public boolean isInited() {
		return this.inited;
	}

	private void init() throws SQLException {
		if (inited) {
			return;
		}

		try {
			lock.lockInterruptibly();
		} catch (InterruptedException e) {
			throw new SQLException("interrupt", e);
		}

		try {
			if (inited) {
				return;
			}

			initStackTrace = JdbcUtils.toString(Thread.currentThread()
					.getStackTrace());

			this.id = DruidDriver.createDataSourceId();

			if (maxActive <= 0) {
				throw new IllegalArgumentException("illegal maxActive "
						+ maxActive);
			}

			if (maxActive < minIdle) {
				throw new IllegalArgumentException("illegal maxActive "
						+ maxActive);
			}

			if (maxIdle <= 0 || maxIdle < minIdle) {
				throw new IllegalArgumentException("illegal maxPoolSize");
			}

			if (getInitialSize() > maxActive) {
				throw new IllegalArgumentException("illegal initialSize");
			}

			if (this.driverClass != null) {
				this.driverClass = driverClass.trim();
			}

			if (this.jdbcUrl != null) {
				this.jdbcUrl = this.jdbcUrl.trim();

				if (jdbcUrl.startsWith(DruidDriver.DEFAULT_PREFIX)) {
					DataSourceProxyConfig config = DruidDriver.parseConfig(
							jdbcUrl, null);
					this.driverClass = config.getRawDriverClassName();
					this.jdbcUrl = config.getRawUrl();
					if (this.name == null) {
						this.name = config.getName();
					}
					this.filters.addAll(config.getFilters());
				}
			}

			if (this.driver == null) {
				if (this.driverClass == null || this.driverClass.isEmpty()) {
					this.driverClass = JdbcUtils
							.getDriverClassName(this.jdbcUrl);
				}

				driver = JdbcUtils.createDriver(driverClass);
			} else {
				if (this.driverClass == null) {
					this.driverClass = driver.getClass().getName();
				}
			}

			this.dbType = JdbcUtils.getDbType(jdbcUrl, driverClass.getClass()
					.getName());

			String realDriverClassName = driver.getClass().getName();
			if (realDriverClassName.equals("com.mysql.jdbc.Driver")) {
				this.validConnectionChecker = new MySqlValidConnectionChecker();
				this.exceptionSorter = new MySqlExceptionSorter();

			} else if (realDriverClassName
					.equals("oracle.jdbc.driver.OracleDriver")) {
				this.validConnectionChecker = new OracleValidConnectionChecker();
				this.exceptionSorter = new OracleExceptionSorter();

			} else if (realDriverClassName
					.equals("com.microsoft.jdbc.sqlserver.SQLServerDriver")) {
				this.validConnectionChecker = new MSSQLValidConnectionChecker();

			} else if (realDriverClassName
					.equals("com.informix.jdbc.IfxDriver")) {
				this.exceptionSorter = new InformixExceptionSorter();

			} else if (realDriverClassName
					.equals("com.sybase.jdbc2.jdbc.SybDriver")) {
				this.exceptionSorter = new SybaseExceptionSorter();

			} else if (realDriverClassName
					.equals("com.alibaba.druid.mock.MockDriver")) {
				this.exceptionSorter = new MockExceptionSorter();
			}

			for (Filter filter : filters) {
				filter.init(this);
			}

			initConnectionFactory();

			connections = new ConnectionHolder[maxActive];

			SQLException connectError = null;

			try {
				// 初始化连接
				for (int i = 0, size = getInitialSize(); i < size; ++i) {
					Connection conn = connectionFactory.createConnection();
					conn.setAutoCommit(true);
					connections[poolingCount++] = new ConnectionHolder(this,
							conn);
				}
			} catch (SQLException ex) {
				LOG.error("init datasource error", ex);
				connectError = ex;
			}

			createConnectionThread = new CreateConnectionThread(
					"Druid-ConnectionPool-Create");
			createConnectionThread.setDaemon(true);
			destoryConnectionThread = new DestroyConnectionThread(
					"Druid-ConnectionPool-Destory");
			destoryConnectionThread.setDaemon(true);

			createConnectionThread.start();
			destoryConnectionThread.start();

			initedLatch.await();

			createdTime = new Date();
			DruidDataSourceStatManager.add(this);

			if (connectError != null && poolingCount == 0) {
				throw connectError;
			}
		} catch (InterruptedException e) {
			throw new SQLException(e.getMessage(), e);
		} finally {
			inited = true;

			lock.unlock();
		}
	}

	@Override
	public Connection getConnection() throws SQLException {
		return getConnection(maxWait);
	}

	public Connection getConnection(long maxWaitMillis) throws SQLException {
		init();

		final int maxWaitThreadCount = getMaxWaitThreadCount();
		if (maxWaitThreadCount > 0) {
			if (notEmptyWaitThreadCount > maxWaitThreadCount) {
				lock.lock();
				try {
					connectErrorCount++;
				} finally {
					lock.unlock();
				}
				throw new SQLException("maxWaitThreadCount "
						+ maxWaitThreadCount + ", current wait Thread count "
						+ lock.getQueueLength());
			}
		}

		for (;;) {
			PoolableConnection poolalbeConnection = getConnectionInternal(maxWaitMillis);

			if (isTestOnBorrow()) {
				boolean validate = testConnectionInternal(poolalbeConnection
						.getConnection());
				if (!validate) {
					if (LOG.isDebugEnabled()) {
						LOG.debug("skip not validate connection.");
					}

					Connection realConnection = poolalbeConnection
							.getConnection();
					discardConnection(realConnection);
					continue;
				}
			} else {
				Connection realConnection = poolalbeConnection.getConnection();
				if (realConnection.isClosed()) {
					discardConnection(null); // 传入null，避免重复关闭
					continue;
				}

				if (isTestWhileIdle()) {
					long idleMillis = System.currentTimeMillis()
							- poolalbeConnection.getConnectionHolder()
									.getLastActiveTimeMillis();
					if (idleMillis >= this.getTimeBetweenEvictionRunsMillis()) {
						boolean validate = testConnectionInternal(poolalbeConnection
								.getConnection());
						if (!validate) {
							if (LOG.isDebugEnabled()) {
								LOG.debug("skip not validate connection.");
							}

							discardConnection(realConnection);
							continue;
						}
					}
				}
			}

			if (isRemoveAbandoned()) {
				StackTraceElement[] stackTrace = Thread.currentThread()
						.getStackTrace();
				activeConnections.put(poolalbeConnection,
						new ActiveConnectionTraceInfo(poolalbeConnection,
								System.currentTimeMillis(), stackTrace));
				poolalbeConnection.setTraceEnable(true);
			}

			if (!this.isDefaultAutoCommit()) {
				poolalbeConnection.setAutoCommit(false);
			}

			return poolalbeConnection;
		}
	}

	/**
	 * 抛弃连接，不进行回收，而是抛弃
	 * 
	 * @param realConnection
	 * @throws SQLException
	 */
	private void discardConnection(Connection realConnection)
			throws SQLException {
		JdbcUtils.close(realConnection);

		try {
			lock.lockInterruptibly();
		} catch (InterruptedException e) {
			throw new SQLException("interrupt", e);
		}

		try {
			activeCount--;
		} finally {
			lock.unlock();
		}
	}

	private PoolableConnection getConnectionInternal(long maxWait)
			throws SQLException {
		PoolableConnection poolalbeConnection;

		try {
			lock.lockInterruptibly();
		} catch (InterruptedException e) {
			throw new SQLException("interrupt", e);
		}

		try {
			if (!enable) {
				connectErrorCount++;
				throw new DataSourceDisableException();
			}

			connectCount++;

			ConnectionHolder holder;

			if (maxWait > 0) {
				holder = pollLast(maxWait, TimeUnit.MILLISECONDS);
			} else {
				holder = takeLast();
			}

			if (holder == null) {
				throw new SQLException("can not get connection");
			}

			holder.incrementUseCount();
			activeCount++;
			if (activeCount > activePeak) {
				activePeak = activeCount;
				activePeakTime = System.currentTimeMillis();
			}

			poolalbeConnection = new PoolableConnection(holder);
		} catch (InterruptedException e) {
			connectErrorCount++;
			throw new SQLException(e.getMessage(), e);
		} catch (SQLException e) {
			connectErrorCount++;
			throw e;
		} finally {
			lock.unlock();
		}
		return poolalbeConnection;
	}

	public void handleConnectionException(PoolableConnection pooledConnection,
			Throwable t) throws SQLException {
		final ConnectionHolder holder = pooledConnection.getConnectionHolder();

		errorCount.incrementAndGet();

		if (t instanceof SQLException) {
			SQLException sqlEx = (SQLException) t;

			// broadcastConnectionError
			ConnectionEvent event = new ConnectionEvent(pooledConnection, sqlEx);
			for (ConnectionEventListener eventListener : holder
					.getConnectionEventListeners()) {
				eventListener.connectionErrorOccurred(event);
			}

			// exceptionSorter.isExceptionFatal
			if (exceptionSorter != null
					&& exceptionSorter.isExceptionFatal(sqlEx)) {
				if (pooledConnection.isTraceEnable()) {
					activeConnections.remove(pooledConnection);
				}
				this.discardConnection(holder.getConnection());
				pooledConnection.disable();
			}

			throw sqlEx;
		} else {
			throw new SQLException("Error", t);
		}
	}

	/**
	 * 回收连接
	 */
	protected void recycle(PoolableConnection pooledConnection)
			throws SQLException {
		final Connection conn = pooledConnection.getConnection();
		final ConnectionHolder holder = pooledConnection.getConnectionHolder();

		assert holder != null;

		if (pooledConnection.isTraceEnable()) {
			ActiveConnectionTraceInfo oldInfo = activeConnections
					.remove(pooledConnection);
			if (oldInfo == null) {
				LOG.warn("remove abandonded failed. activeConnections.size "
						+ activeConnections.size());
			}
		}

		try {
			// 第一步，检查连接是否关闭
			if (conn == null) {
				lock.lockInterruptibly();
				try {
					activeCount--;
					closeCount++;
				} finally {
					lock.unlock();
				}
				return;
			}

			final boolean isAutoCommit = holder.isUnderlyingAutoCommit();
			final boolean isReadOnly = holder.isUnderlyingReadOnly();

			// check need to rollback?
			if ((!isAutoCommit) && (!isReadOnly)) {
				pooledConnection.rollback();
			}

			// reset holder, restore default settings, clear warnings
			holder.reset();

			if (isTestOnReturn()) {
				boolean validate = testConnectionInternal(conn);
				if (!validate) {
					JdbcUtils.close(conn);

					lock.lockInterruptibly();
					try {
						destroyCount++;
						activeCount--;
						closeCount++;
					} finally {
						lock.unlock();
					}
					return;
				}
			}

			lock.lockInterruptibly();
			try {
				activeCount--;
				closeCount++;

				// 第六步，加入队列中(putLast)
				putLast(holder);
				recycleCount++;
			} finally {
				lock.unlock();
			}
		} catch (Throwable e) {
			JdbcUtils.close(conn);

			try {
				lock.lockInterruptibly();
			} catch (InterruptedException interruptEx) {
				throw new SQLException("interrupt", interruptEx);
			}

			try {
				activeCount--;
				closeCount++;
			} finally {
				lock.unlock();
			}

			throw new SQLException("recyle error", e);
		}
	}

	/**
	 * close datasource
	 */
	public void close() {
		lock.lock();
		try {
			if (!this.inited) {
				return;
			}

			if (createConnectionThread != null) {
				createConnectionThread.interrupt();
			}

			if (destoryConnectionThread != null) {
				destoryConnectionThread.interrupt();
			}

			for (int i = 0; i < poolingCount; ++i) {
				try {
					JdbcUtils.close(connections[i].getConnection());
					connections[i] = null;
					destroyCount++;
				} catch (Exception ex) {
					LOG.warn("close connection error", ex);
				}
			}
			poolingCount = 0;
			DruidDataSourceStatManager.remove(this);

			enable = false;
			notEmpty.signalAll();
			notEmptySignalCount++;
		} finally {
			lock.unlock();
		}
	}

	void incrementCreateCount() {
		createConnectionCount++;
	}

	void putLast(ConnectionHolder e) throws SQLException {
		if (!enable) {
			discardConnection(e.getConnection());
			return;
		}

		e.setLastActiveTimeMillis(System.currentTimeMillis());
		connections[poolingCount++] = e;

		notEmpty.signal();
		notEmptySignalCount++;
	}

	ConnectionHolder takeLast() throws InterruptedException, SQLException {
		try {
			while (poolingCount == 0) {
				empty.signal(); // send signal to CreateThread create connection
				notEmptyWaitThreadCount++;
				try {
					notEmpty.await(); // signal by recycle or creator
				} finally {
					notEmptyWaitThreadCount--;
				}
				notEmptyWaitCount++;

				if (!enable) {
					connectErrorCount++;
					throw new DataSourceDisableException();
				}
			}
		} catch (InterruptedException ie) {
			notEmpty.signal(); // propagate to non-interrupted thread
			notEmptySignalCount++;
			throw ie;
		}

		poolingCount--;
		ConnectionHolder last = connections[poolingCount];
		connections[poolingCount] = null;

		return last;
	}

	ConnectionHolder pollLast(long timeout, TimeUnit unit)
			throws InterruptedException, SQLException {
		long estimate = unit.toNanos(timeout);

		for (;;) {
			if (poolingCount == 0) {
				empty.signal(); // send signal to CreateThread create connection

				if (estimate <= 0) {
					throw new GetConnectionTimeoutException();
				}

				notEmptyWaitThreadCount++;
				try {
					long startEstimate = estimate;
					estimate = notEmpty.awaitNanos(estimate); // signal by
																// recycle or
																// creator
					notEmptyWaitCount++;
					notEmptyWaitNanos += (startEstimate - estimate);

					if (!enable) {
						connectErrorCount++;
						throw new DataSourceDisableException();
					}
				} catch (InterruptedException ie) {
					notEmpty.signal(); // propagate to non-interrupted thread
					notEmptySignalCount++;
					throw ie;
				} finally {
					notEmptyWaitThreadCount--;
				}

				if (poolingCount == 0) {
					if (estimate > 0) {
						continue;
					}

					throw new GetConnectionTimeoutException();
				}
			}

			poolingCount--;
			ConnectionHolder last = connections[poolingCount];
			connections[poolingCount] = null;

			return last;
		}
	}

	@Override
	public Connection getConnection(String username, String password)
			throws SQLException {
		throw new UnsupportedOperationException(
				"Not supported by DruidDataSource");
	}

	public long getCreateCount() {
		return createConnectionCount;
	}

	public long getDestroyCount() {
		return destroyCount;
	}

	public long getConnectCount() {
		return connectCount;
	}

	public long getCloseCount() {
		return closeCount;
	}

	public long getConnectErrorCount() {
		return connectErrorCount;
	}

	@Override
	public int getPoolingCount() {
		lock.lock();
		try {
			return poolingCount;
		} finally {
			lock.unlock();
		}
	}

	public int getPoolingPeak() {
		return poolingPeak;
	}

	public Date getPoolingPeakTime() {
		if (poolingPeakTime <= 0) {
			return null;
		}

		return new Date(poolingPeakTime);
	}

	public long getRecycleCount() {
		return recycleCount;
	}

	public int getActiveCount() {
		lock.lock();
		try {
			return activeCount;
		} finally {
			lock.unlock();
		}
	}

	public long getRemoveAbandonedCount() {
		return removeAbandonedCount;
	}

	public class CreateConnectionThread extends Thread {

		public CreateConnectionThread(String name) {
			super(name);
		}

		public void run() {
			initedLatch.countDown();

			int errorCount = 0;
			for (;;) {
				// addLast
				try {
					lock.lockInterruptibly();
				} catch (InterruptedException e2) {
					break;
				}

				try {
					// 必须存在线程等待，才创建连接
					if (poolingCount >= notEmptyWaitThreadCount) {
						empty.await();
						continue;
					}

					// 防止创建超过maxActive数量的连接
					if (activeCount + poolingCount >= maxActive) {
						empty.await();
						continue;
					}

				} catch (InterruptedException e) {
					break;
				} catch (RuntimeException e) {
					LOG.error("create connection error", e);
				} catch (Error e) {
					LOG.error("create connection error", e);
					break;
				} finally {
					lock.unlock();
				}

				Connection connection = null;

				try {
					connection = connectionFactory.createConnection();
				} catch (SQLException e) {
					LOG.error("create connection error", e);

					errorCount++;

					if (errorCount > connectionErrorRetryAttempts
							&& timeBetweenConnectErrorMillis > 0) {
						if (breakAfterAcquireFailure) {
							break;
						}

						try {
							Thread.sleep(timeBetweenConnectErrorMillis);
						} catch (InterruptedException interruptEx) {
							break;
						}
					}
				} catch (RuntimeException e) {
					LOG.error("create connection error", e);
					continue;
				} catch (Error e) {
					LOG.error("create connection error", e);
					break;
				}

				if (connection == null) {
					continue;
				}

				lock.lock();
				try {
					connections[poolingCount++] = new ConnectionHolder(
							DruidDataSource.this, connection);

					if (poolingCount > poolingPeak) {
						poolingPeak = poolingCount;
						poolingPeakTime = System.currentTimeMillis();
					}

					errorCount = 0; // reset errorCount

					notEmpty.signal();
					notEmptySignalCount++;
				} catch (SQLException ex) {
					LOG.error("create connection holder error", ex);
					break;
				} finally {
					lock.unlock();
				}
			}
		}
	}

	public class DestroyConnectionThread extends Thread {

		public DestroyConnectionThread(String name) {
			super(name);
		}

		public void run() {
			initedLatch.countDown();

			for (;;) {
				// 从前面开始删除
				try {
					if (timeBetweenEvictionRunsMillis > 0) {
						Thread.sleep(timeBetweenEvictionRunsMillis);
					} else {
						Thread.sleep(1000); //
					}

					if (Thread.interrupted()) {
						break;
					}

					shrink(true);

					if (isRemoveAbandoned()) {
						removeAbandoned();
					}
				} catch (InterruptedException e) {
					break;
				}
			}
		}

	}

	public int removeAbandoned() {
		int removeCount = 0;

		Iterator<Map.Entry<PoolableConnection, ActiveConnectionTraceInfo>> iter = activeConnections
				.entrySet().iterator();

		long currentMillis = System.currentTimeMillis();

		List<PoolableConnection> abondonedList = new ArrayList<PoolableConnection>();

		for (; iter.hasNext();) {
			Map.Entry<PoolableConnection, ActiveConnectionTraceInfo> entry = iter
					.next();
			ActiveConnectionTraceInfo activeInfo = entry.getValue();
			long timeMillis = currentMillis - activeInfo.getConnectTime();

			if (timeMillis >= removeAbandonedTimeoutMillis) {
				PoolableConnection pooledConnection = entry.getKey();
				JdbcUtils.close(pooledConnection);
				removeAbandonedCount++;
				removeCount++;
				abondonedList.add(pooledConnection);

				if (isLogAbandoned()) {
					StringBuilder buf = new StringBuilder();
					buf.append("abandon connection, open stackTrace\n");

					StackTraceElement[] trace = activeInfo.getStackTrace();
					for (int i = 0; i < trace.length; i++) {
						buf.append("\tat ");
						buf.append(trace[i].toString());
						buf.append("\n");
					}

					LOG.error(buf.toString());
				}
			}
		}

		// multi-check dup close
		for (PoolableConnection conn : abondonedList) {
			activeConnections.remove(conn);
		}

		return removeCount;
	}

	public DataSourceProxyConfig getConfig() {
		return null;
	}

	/** Instance key */
	protected String instanceKey = null;

	public Reference getReference() throws NamingException {
		final String className = getClass().getName();
		final String factoryName = className + "Factory"; // XXX: not robust
		Reference ref = new Reference(className, factoryName, null);
		ref.add(new StringRefAddr("instanceKey", instanceKey));
		return ref;
	}

	static class ActiveConnectionTraceInfo {

		private final PoolableConnection connection;
		private final long connectTime;
		private final StackTraceElement[] stackTrace;

		public ActiveConnectionTraceInfo(PoolableConnection connection,
				long connectTime, StackTraceElement[] stackTrace) {
			super();
			this.connection = connection;
			this.connectTime = connectTime;
			this.stackTrace = stackTrace;
		}

		public PoolableConnection getConnection() {
			return connection;
		}

		public long getConnectTime() {
			return connectTime;
		}

		public StackTraceElement[] getStackTrace() {
			return stackTrace;
		}
	}

	@Override
	public List<String> getFilterClassNames() {
		List<String> names = new ArrayList<String>();
		for (Filter filter : filters) {
			names.add(filter.getClass().getName());
		}
		return names;
	}

	public int getRawDriverMajorVersion() {
		int version = -1;
		if (this.driver != null) {
			version = driver.getMajorVersion();
		}
		return version;
	}

	public int getRawDriverMinorVersion() {
		int version = -1;
		if (this.driver != null) {
			version = driver.getMinorVersion();
		}
		return version;
	}

	public String getProperties() {
		if (this.connectionProperties == null) {
			return null;
		}

		Properties properties = new Properties(this.connectionProperties);
		if (properties.contains("password")) {
			properties.put("password", "******");
		}
		return properties.toString();
	}

	@Override
	public void shrink() {
		shrink(false);
	}

	public void shrink(boolean checkTime) {
		final List<ConnectionHolder> evictList = new ArrayList<ConnectionHolder>();
		try {
			lock.lockInterruptibly();
		} catch (InterruptedException e) {
			return;
		}

		try {
			final int checkCount = poolingCount - minIdle;
			for (int i = 0; i < checkCount; ++i) {
				ConnectionHolder connection = connections[i];

				if (checkTime) {
					long idleMillis = System.currentTimeMillis()
							- connection.getLastActiveTimeMillis();
					if (idleMillis >= minEvictableIdleTimeMillis) {
						evictList.add(connection);
					} else {
						break;
					}
				} else {
					evictList.add(connection);
				}
			}

			int removeCount = evictList.size();
			if (removeCount > 0) {
				System.arraycopy(connections, removeCount, connections, 0,
						poolingCount - removeCount);
				Arrays.fill(connections, poolingCount - removeCount,
						poolingCount, null);
				poolingCount -= removeCount;
			}
		} finally {
			lock.unlock();
		}

		for (ConnectionHolder item : evictList) {
			Connection connection = item.getConnection();
			JdbcUtils.close(connection);
			destroyCount++;
		}
	}

	public int getWaitThreadCount() {
		lock.lock();
		try {
			return lock.getWaitQueueLength(notEmpty);
		} finally {
			lock.unlock();
		}
	}

	public long getNotEmptyWaitCount() {
		return notEmptyWaitCount;
	}

	public int getNotEmptyWaitThreadCount() {
		return notEmptyWaitThreadCount;
	}

	public long getNotEmptySignalCount() {
		return notEmptySignalCount;
	}

	public long getNotEmptyWaitMillis() {
		return notEmptyWaitNanos / (1000 * 1000);
	}

	public long getNotEmptyWaitNanos() {
		return notEmptyWaitNanos;
	}

	public int getLockQueueLength() {
		return lock.getQueueLength();
	}

	public int getActivePeak() {
		return activePeak;
	}

	public Date getActivePeakTime() {
		if (activePeakTime <= 0) {
			return null;
		}

		return new Date(activePeakTime);
	}

	public String dump() {
		lock.lock();
		try {
			return this.toString();
		} finally {
			lock.unlock();
		}
	}

	public long getErrorCount() {
		return this.errorCount.get();
	}

	public String toString() {
		StringBuilder buf = new StringBuilder();

		buf.append("{");

		buf.append("\n\tCreateTime:\"");
		buf.append(JdbcUtils.toString(getCreatedTime()));
		buf.append("\"");

		buf.append(",\n\tActiveCount:");
		buf.append(getActiveCount());

		buf.append(",\n\tPoolingCount:");
		buf.append(getPoolingCount());

		buf.append(",\n\tCreateCount:");
		buf.append(getCreateCount());

		buf.append(",\n\tDestroyCount:");
		buf.append(getDestroyCount());

		buf.append(",\n\tCloseCount:");
		buf.append(getCloseCount());

		buf.append(",\n\tConnectCount:");
		buf.append(getConnectCount());

		buf.append(",\n\tConnections:[");
		for (int i = 0; i < poolingCount; ++i) {
			ConnectionHolder conn = connections[i];
			if (conn != null) {
				if (i != 0) {
					buf.append(",");
				}
				buf.append("\n\t\t");
				buf.append(conn.toString());
			}
		}
		buf.append("\n\t]");

		buf.append("\n}");

		if (this.isPoolPreparedStatements()) {
			buf.append("\n\n[");
			for (int i = 0; i < poolingCount; ++i) {
				ConnectionHolder conn = connections[i];
				if (conn != null) {
					if (i != 0) {
						buf.append(",");
					}
					buf.append("\n\t{\n\tID:");
					buf.append(System.identityHashCode(conn.getConnection()));
					PreparedStatementPool pool = conn.getStatementPool();

					if (pool != null) {
						buf.append(", \n\tpoolStatements:[");

						int entryIndex = 0;
						for (Map.Entry<PreparedStatementKey, PreparedStatementHolder> entry : pool
								.getMap().entrySet()) {
							if (entryIndex++ != 0) {
								buf.append(",");
							}
							buf.append("\n\t\t{reuseCount:");
							buf.append(entry.getValue().getReusedCount());
							buf.append(",sql:\"");
							buf.append(entry.getKey().getSql());
							buf.append("\"");
							buf.append("\t}");
						}

						buf.append("\n\t\t]");
					}

					buf.append("\n\t}");
				}
			}
			buf.append("\n]");
		}

		return buf.toString();
	}

	public void logTransaction(TransactionInfo info) {
		long transactionMillis = info.getEndTimeMillis()
				- info.getStartTimeMillis();
		if (transactionThresholdMillis > 0
				&& transactionMillis > transactionThresholdMillis) {
			StringBuilder buf = new StringBuilder();
			buf.append("long time transaction, take ");
			buf.append(transactionMillis);
			buf.append(" ms : ");
			for (String sql : info.getSqlList()) {
				buf.append(sql);
				buf.append(";");
			}
			LOG.error(buf.toString(), new TransactionTimeoutException());
		}
	}

	@Override
	public String getVersion() {
		return VERSION.MajorVersion + "." + VERSION.MinorVersion + "."
				+ VERSION.RevisionVersion + "-2011-12-01 12:13";
	}
>>>>>>> 87ab582f
}<|MERGE_RESOLUTION|>--- conflicted
+++ resolved
@@ -61,7 +61,6 @@
  * @author ljw<ljw2083@alibaba-inc.com>
  * @author wenshao<szujobs@hotmail.com>
  */
-<<<<<<< HEAD
 public class DruidDataSource extends DruidAbstractDataSource implements DruidDataSourceMBean, ManagedDataSource, Referenceable, Closeable {
 
     private final static Log        LOG                     = LogFactory.getLog(DruidDataSource.class);
@@ -1273,1255 +1272,5 @@
     public String getVersion() {
         return VERSION.MajorVersion + "." + VERSION.MinorVersion + "." + VERSION.RevisionVersion + "-2011-12-01 12:13";
     }
-=======
-public class DruidDataSource extends DruidAbstractDataSource implements
-		DruidDataSourceMBean, ManagedDataSource, Referenceable, Closeable {
-
-	private final static Log LOG = LogFactory.getLog(DruidDataSource.class);
-
-	private static final long serialVersionUID = 1L;
-
-	private final ReentrantLock lock = new ReentrantLock();
-
-	private final Condition notEmpty = lock.newCondition();
-	private final Condition empty = lock.newCondition();
-
-	// stats
-	private long connectCount = 0L;
-	private long closeCount = 0L;
-	private long connectErrorCount = 0L;
-	private long recycleCount = 0L;
-	private long createConnectionCount = 0L;
-	private long destroyCount = 0L;
-	private long removeAbandonedCount = 0L;
-	private long notEmptyWaitCount = 0L;
-	private long notEmptySignalCount = 0L;
-	private long notEmptyWaitNanos = 0L;
-
-	private int activePeak = 0;
-	private long activePeakTime = 0;
-	private int poolingPeak = 0;
-	private long poolingPeakTime = 0;
-
-	// store
-	private ConnectionHolder[] connections;
-	private int poolingCount = 0;
-	private int activeCount = 0;
-	private int notEmptyWaitThreadCount = 0;
-
-	// threads
-	private CreateConnectionThread createConnectionThread;
-	private DestroyConnectionThread destoryConnectionThread;
-
-	private final CountDownLatch initedLatch = new CountDownLatch(2);
-
-	private boolean enable = true;
-
-	private boolean resetStatEnable = true;
-
-	private String initStackTrace;
-
-	public DruidDataSource() {
-	}
-
-	public String getInitStackTrace() {
-		return initStackTrace;
-	}
-
-	public boolean isResetStatEnable() {
-		return resetStatEnable;
-	}
-
-	public void setResetStatEnable(boolean resetStatEnable) {
-		this.resetStatEnable = resetStatEnable;
-	}
-	
-	public void restart() {
-	    this.close();
-	    this.inited = false;
-	}
-
-	public void resetStat() {
-		if (!resetStatEnable) {
-			return;
-		}
-
-		lock.lock();
-		try {
-			connectCount = 0;
-			closeCount = 0;
-			connectErrorCount = 0;
-			recycleCount = 0;
-			createConnectionCount = 0;
-			destroyCount = 0;
-			removeAbandonedCount = 0;
-			notEmptyWaitCount = 0;
-			notEmptySignalCount = 0L;
-			notEmptyWaitNanos = 0;
-
-			activePeak = 0;
-			activePeakTime = 0;
-			poolingPeak = 0;
-			createTimespan = 0;
-		} finally {
-			lock.unlock();
-		}
-
-		errorCount.set(0);
-		commitCount.set(0);
-		rollbackCount.set(0);
-		startTransactionCount.set(0);
-		reusePreparedStatement.set(0);
-		closedPreparedStatementCount.set(0);
-		preparedStatementCount.set(0);
-		transactionHistogram.reset();
-	}
-
-	public boolean isEnable() {
-		return enable;
-	}
-
-	public void setEnable(boolean enable) {
-		lock.lock();
-		try {
-			this.enable = enable;
-			if (!enable) {
-				notEmpty.signalAll();
-				notEmptySignalCount++;
-			}
-		} finally {
-			lock.unlock();
-		}
-	}
-
-	public void setPoolPreparedStatements(boolean value) {
-		lock.lock();
-		try {
-			if (this.poolPreparedStatements && (!value)) {
-				for (int i = 0; i < poolingCount; ++i) {
-					ConnectionHolder connection = connections[i];
-
-					for (PreparedStatementHolder holder : connection
-							.getStatementPool().getMap().values()) {
-						closePreapredStatement(holder);
-						decrementCachedPreparedStatementCount();
-					}
-
-					connection.getStatementPool().getMap().clear();
-				}
-			}
-			super.setPoolPreparedStatements(value);
-		} finally {
-			lock.unlock();
-		}
-	}
-
-	public boolean isInited() {
-		return this.inited;
-	}
-
-	private void init() throws SQLException {
-		if (inited) {
-			return;
-		}
-
-		try {
-			lock.lockInterruptibly();
-		} catch (InterruptedException e) {
-			throw new SQLException("interrupt", e);
-		}
-
-		try {
-			if (inited) {
-				return;
-			}
-
-			initStackTrace = JdbcUtils.toString(Thread.currentThread()
-					.getStackTrace());
-
-			this.id = DruidDriver.createDataSourceId();
-
-			if (maxActive <= 0) {
-				throw new IllegalArgumentException("illegal maxActive "
-						+ maxActive);
-			}
-
-			if (maxActive < minIdle) {
-				throw new IllegalArgumentException("illegal maxActive "
-						+ maxActive);
-			}
-
-			if (maxIdle <= 0 || maxIdle < minIdle) {
-				throw new IllegalArgumentException("illegal maxPoolSize");
-			}
-
-			if (getInitialSize() > maxActive) {
-				throw new IllegalArgumentException("illegal initialSize");
-			}
-
-			if (this.driverClass != null) {
-				this.driverClass = driverClass.trim();
-			}
-
-			if (this.jdbcUrl != null) {
-				this.jdbcUrl = this.jdbcUrl.trim();
-
-				if (jdbcUrl.startsWith(DruidDriver.DEFAULT_PREFIX)) {
-					DataSourceProxyConfig config = DruidDriver.parseConfig(
-							jdbcUrl, null);
-					this.driverClass = config.getRawDriverClassName();
-					this.jdbcUrl = config.getRawUrl();
-					if (this.name == null) {
-						this.name = config.getName();
-					}
-					this.filters.addAll(config.getFilters());
-				}
-			}
-
-			if (this.driver == null) {
-				if (this.driverClass == null || this.driverClass.isEmpty()) {
-					this.driverClass = JdbcUtils
-							.getDriverClassName(this.jdbcUrl);
-				}
-
-				driver = JdbcUtils.createDriver(driverClass);
-			} else {
-				if (this.driverClass == null) {
-					this.driverClass = driver.getClass().getName();
-				}
-			}
-
-			this.dbType = JdbcUtils.getDbType(jdbcUrl, driverClass.getClass()
-					.getName());
-
-			String realDriverClassName = driver.getClass().getName();
-			if (realDriverClassName.equals("com.mysql.jdbc.Driver")) {
-				this.validConnectionChecker = new MySqlValidConnectionChecker();
-				this.exceptionSorter = new MySqlExceptionSorter();
-
-			} else if (realDriverClassName
-					.equals("oracle.jdbc.driver.OracleDriver")) {
-				this.validConnectionChecker = new OracleValidConnectionChecker();
-				this.exceptionSorter = new OracleExceptionSorter();
-
-			} else if (realDriverClassName
-					.equals("com.microsoft.jdbc.sqlserver.SQLServerDriver")) {
-				this.validConnectionChecker = new MSSQLValidConnectionChecker();
-
-			} else if (realDriverClassName
-					.equals("com.informix.jdbc.IfxDriver")) {
-				this.exceptionSorter = new InformixExceptionSorter();
-
-			} else if (realDriverClassName
-					.equals("com.sybase.jdbc2.jdbc.SybDriver")) {
-				this.exceptionSorter = new SybaseExceptionSorter();
-
-			} else if (realDriverClassName
-					.equals("com.alibaba.druid.mock.MockDriver")) {
-				this.exceptionSorter = new MockExceptionSorter();
-			}
-
-			for (Filter filter : filters) {
-				filter.init(this);
-			}
-
-			initConnectionFactory();
-
-			connections = new ConnectionHolder[maxActive];
-
-			SQLException connectError = null;
-
-			try {
-				// 初始化连接
-				for (int i = 0, size = getInitialSize(); i < size; ++i) {
-					Connection conn = connectionFactory.createConnection();
-					conn.setAutoCommit(true);
-					connections[poolingCount++] = new ConnectionHolder(this,
-							conn);
-				}
-			} catch (SQLException ex) {
-				LOG.error("init datasource error", ex);
-				connectError = ex;
-			}
-
-			createConnectionThread = new CreateConnectionThread(
-					"Druid-ConnectionPool-Create");
-			createConnectionThread.setDaemon(true);
-			destoryConnectionThread = new DestroyConnectionThread(
-					"Druid-ConnectionPool-Destory");
-			destoryConnectionThread.setDaemon(true);
-
-			createConnectionThread.start();
-			destoryConnectionThread.start();
-
-			initedLatch.await();
-
-			createdTime = new Date();
-			DruidDataSourceStatManager.add(this);
-
-			if (connectError != null && poolingCount == 0) {
-				throw connectError;
-			}
-		} catch (InterruptedException e) {
-			throw new SQLException(e.getMessage(), e);
-		} finally {
-			inited = true;
-
-			lock.unlock();
-		}
-	}
-
-	@Override
-	public Connection getConnection() throws SQLException {
-		return getConnection(maxWait);
-	}
-
-	public Connection getConnection(long maxWaitMillis) throws SQLException {
-		init();
-
-		final int maxWaitThreadCount = getMaxWaitThreadCount();
-		if (maxWaitThreadCount > 0) {
-			if (notEmptyWaitThreadCount > maxWaitThreadCount) {
-				lock.lock();
-				try {
-					connectErrorCount++;
-				} finally {
-					lock.unlock();
-				}
-				throw new SQLException("maxWaitThreadCount "
-						+ maxWaitThreadCount + ", current wait Thread count "
-						+ lock.getQueueLength());
-			}
-		}
-
-		for (;;) {
-			PoolableConnection poolalbeConnection = getConnectionInternal(maxWaitMillis);
-
-			if (isTestOnBorrow()) {
-				boolean validate = testConnectionInternal(poolalbeConnection
-						.getConnection());
-				if (!validate) {
-					if (LOG.isDebugEnabled()) {
-						LOG.debug("skip not validate connection.");
-					}
-
-					Connection realConnection = poolalbeConnection
-							.getConnection();
-					discardConnection(realConnection);
-					continue;
-				}
-			} else {
-				Connection realConnection = poolalbeConnection.getConnection();
-				if (realConnection.isClosed()) {
-					discardConnection(null); // 传入null，避免重复关闭
-					continue;
-				}
-
-				if (isTestWhileIdle()) {
-					long idleMillis = System.currentTimeMillis()
-							- poolalbeConnection.getConnectionHolder()
-									.getLastActiveTimeMillis();
-					if (idleMillis >= this.getTimeBetweenEvictionRunsMillis()) {
-						boolean validate = testConnectionInternal(poolalbeConnection
-								.getConnection());
-						if (!validate) {
-							if (LOG.isDebugEnabled()) {
-								LOG.debug("skip not validate connection.");
-							}
-
-							discardConnection(realConnection);
-							continue;
-						}
-					}
-				}
-			}
-
-			if (isRemoveAbandoned()) {
-				StackTraceElement[] stackTrace = Thread.currentThread()
-						.getStackTrace();
-				activeConnections.put(poolalbeConnection,
-						new ActiveConnectionTraceInfo(poolalbeConnection,
-								System.currentTimeMillis(), stackTrace));
-				poolalbeConnection.setTraceEnable(true);
-			}
-
-			if (!this.isDefaultAutoCommit()) {
-				poolalbeConnection.setAutoCommit(false);
-			}
-
-			return poolalbeConnection;
-		}
-	}
-
-	/**
-	 * 抛弃连接，不进行回收，而是抛弃
-	 * 
-	 * @param realConnection
-	 * @throws SQLException
-	 */
-	private void discardConnection(Connection realConnection)
-			throws SQLException {
-		JdbcUtils.close(realConnection);
-
-		try {
-			lock.lockInterruptibly();
-		} catch (InterruptedException e) {
-			throw new SQLException("interrupt", e);
-		}
-
-		try {
-			activeCount--;
-		} finally {
-			lock.unlock();
-		}
-	}
-
-	private PoolableConnection getConnectionInternal(long maxWait)
-			throws SQLException {
-		PoolableConnection poolalbeConnection;
-
-		try {
-			lock.lockInterruptibly();
-		} catch (InterruptedException e) {
-			throw new SQLException("interrupt", e);
-		}
-
-		try {
-			if (!enable) {
-				connectErrorCount++;
-				throw new DataSourceDisableException();
-			}
-
-			connectCount++;
-
-			ConnectionHolder holder;
-
-			if (maxWait > 0) {
-				holder = pollLast(maxWait, TimeUnit.MILLISECONDS);
-			} else {
-				holder = takeLast();
-			}
-
-			if (holder == null) {
-				throw new SQLException("can not get connection");
-			}
-
-			holder.incrementUseCount();
-			activeCount++;
-			if (activeCount > activePeak) {
-				activePeak = activeCount;
-				activePeakTime = System.currentTimeMillis();
-			}
-
-			poolalbeConnection = new PoolableConnection(holder);
-		} catch (InterruptedException e) {
-			connectErrorCount++;
-			throw new SQLException(e.getMessage(), e);
-		} catch (SQLException e) {
-			connectErrorCount++;
-			throw e;
-		} finally {
-			lock.unlock();
-		}
-		return poolalbeConnection;
-	}
-
-	public void handleConnectionException(PoolableConnection pooledConnection,
-			Throwable t) throws SQLException {
-		final ConnectionHolder holder = pooledConnection.getConnectionHolder();
-
-		errorCount.incrementAndGet();
-
-		if (t instanceof SQLException) {
-			SQLException sqlEx = (SQLException) t;
-
-			// broadcastConnectionError
-			ConnectionEvent event = new ConnectionEvent(pooledConnection, sqlEx);
-			for (ConnectionEventListener eventListener : holder
-					.getConnectionEventListeners()) {
-				eventListener.connectionErrorOccurred(event);
-			}
-
-			// exceptionSorter.isExceptionFatal
-			if (exceptionSorter != null
-					&& exceptionSorter.isExceptionFatal(sqlEx)) {
-				if (pooledConnection.isTraceEnable()) {
-					activeConnections.remove(pooledConnection);
-				}
-				this.discardConnection(holder.getConnection());
-				pooledConnection.disable();
-			}
-
-			throw sqlEx;
-		} else {
-			throw new SQLException("Error", t);
-		}
-	}
-
-	/**
-	 * 回收连接
-	 */
-	protected void recycle(PoolableConnection pooledConnection)
-			throws SQLException {
-		final Connection conn = pooledConnection.getConnection();
-		final ConnectionHolder holder = pooledConnection.getConnectionHolder();
-
-		assert holder != null;
-
-		if (pooledConnection.isTraceEnable()) {
-			ActiveConnectionTraceInfo oldInfo = activeConnections
-					.remove(pooledConnection);
-			if (oldInfo == null) {
-				LOG.warn("remove abandonded failed. activeConnections.size "
-						+ activeConnections.size());
-			}
-		}
-
-		try {
-			// 第一步，检查连接是否关闭
-			if (conn == null) {
-				lock.lockInterruptibly();
-				try {
-					activeCount--;
-					closeCount++;
-				} finally {
-					lock.unlock();
-				}
-				return;
-			}
-
-			final boolean isAutoCommit = holder.isUnderlyingAutoCommit();
-			final boolean isReadOnly = holder.isUnderlyingReadOnly();
-
-			// check need to rollback?
-			if ((!isAutoCommit) && (!isReadOnly)) {
-				pooledConnection.rollback();
-			}
-
-			// reset holder, restore default settings, clear warnings
-			holder.reset();
-
-			if (isTestOnReturn()) {
-				boolean validate = testConnectionInternal(conn);
-				if (!validate) {
-					JdbcUtils.close(conn);
-
-					lock.lockInterruptibly();
-					try {
-						destroyCount++;
-						activeCount--;
-						closeCount++;
-					} finally {
-						lock.unlock();
-					}
-					return;
-				}
-			}
-
-			lock.lockInterruptibly();
-			try {
-				activeCount--;
-				closeCount++;
-
-				// 第六步，加入队列中(putLast)
-				putLast(holder);
-				recycleCount++;
-			} finally {
-				lock.unlock();
-			}
-		} catch (Throwable e) {
-			JdbcUtils.close(conn);
-
-			try {
-				lock.lockInterruptibly();
-			} catch (InterruptedException interruptEx) {
-				throw new SQLException("interrupt", interruptEx);
-			}
-
-			try {
-				activeCount--;
-				closeCount++;
-			} finally {
-				lock.unlock();
-			}
-
-			throw new SQLException("recyle error", e);
-		}
-	}
-
-	/**
-	 * close datasource
-	 */
-	public void close() {
-		lock.lock();
-		try {
-			if (!this.inited) {
-				return;
-			}
-
-			if (createConnectionThread != null) {
-				createConnectionThread.interrupt();
-			}
-
-			if (destoryConnectionThread != null) {
-				destoryConnectionThread.interrupt();
-			}
-
-			for (int i = 0; i < poolingCount; ++i) {
-				try {
-					JdbcUtils.close(connections[i].getConnection());
-					connections[i] = null;
-					destroyCount++;
-				} catch (Exception ex) {
-					LOG.warn("close connection error", ex);
-				}
-			}
-			poolingCount = 0;
-			DruidDataSourceStatManager.remove(this);
-
-			enable = false;
-			notEmpty.signalAll();
-			notEmptySignalCount++;
-		} finally {
-			lock.unlock();
-		}
-	}
-
-	void incrementCreateCount() {
-		createConnectionCount++;
-	}
-
-	void putLast(ConnectionHolder e) throws SQLException {
-		if (!enable) {
-			discardConnection(e.getConnection());
-			return;
-		}
-
-		e.setLastActiveTimeMillis(System.currentTimeMillis());
-		connections[poolingCount++] = e;
-
-		notEmpty.signal();
-		notEmptySignalCount++;
-	}
-
-	ConnectionHolder takeLast() throws InterruptedException, SQLException {
-		try {
-			while (poolingCount == 0) {
-				empty.signal(); // send signal to CreateThread create connection
-				notEmptyWaitThreadCount++;
-				try {
-					notEmpty.await(); // signal by recycle or creator
-				} finally {
-					notEmptyWaitThreadCount--;
-				}
-				notEmptyWaitCount++;
-
-				if (!enable) {
-					connectErrorCount++;
-					throw new DataSourceDisableException();
-				}
-			}
-		} catch (InterruptedException ie) {
-			notEmpty.signal(); // propagate to non-interrupted thread
-			notEmptySignalCount++;
-			throw ie;
-		}
-
-		poolingCount--;
-		ConnectionHolder last = connections[poolingCount];
-		connections[poolingCount] = null;
-
-		return last;
-	}
-
-	ConnectionHolder pollLast(long timeout, TimeUnit unit)
-			throws InterruptedException, SQLException {
-		long estimate = unit.toNanos(timeout);
-
-		for (;;) {
-			if (poolingCount == 0) {
-				empty.signal(); // send signal to CreateThread create connection
-
-				if (estimate <= 0) {
-					throw new GetConnectionTimeoutException();
-				}
-
-				notEmptyWaitThreadCount++;
-				try {
-					long startEstimate = estimate;
-					estimate = notEmpty.awaitNanos(estimate); // signal by
-																// recycle or
-																// creator
-					notEmptyWaitCount++;
-					notEmptyWaitNanos += (startEstimate - estimate);
-
-					if (!enable) {
-						connectErrorCount++;
-						throw new DataSourceDisableException();
-					}
-				} catch (InterruptedException ie) {
-					notEmpty.signal(); // propagate to non-interrupted thread
-					notEmptySignalCount++;
-					throw ie;
-				} finally {
-					notEmptyWaitThreadCount--;
-				}
-
-				if (poolingCount == 0) {
-					if (estimate > 0) {
-						continue;
-					}
-
-					throw new GetConnectionTimeoutException();
-				}
-			}
-
-			poolingCount--;
-			ConnectionHolder last = connections[poolingCount];
-			connections[poolingCount] = null;
-
-			return last;
-		}
-	}
-
-	@Override
-	public Connection getConnection(String username, String password)
-			throws SQLException {
-		throw new UnsupportedOperationException(
-				"Not supported by DruidDataSource");
-	}
-
-	public long getCreateCount() {
-		return createConnectionCount;
-	}
-
-	public long getDestroyCount() {
-		return destroyCount;
-	}
-
-	public long getConnectCount() {
-		return connectCount;
-	}
-
-	public long getCloseCount() {
-		return closeCount;
-	}
-
-	public long getConnectErrorCount() {
-		return connectErrorCount;
-	}
-
-	@Override
-	public int getPoolingCount() {
-		lock.lock();
-		try {
-			return poolingCount;
-		} finally {
-			lock.unlock();
-		}
-	}
-
-	public int getPoolingPeak() {
-		return poolingPeak;
-	}
-
-	public Date getPoolingPeakTime() {
-		if (poolingPeakTime <= 0) {
-			return null;
-		}
-
-		return new Date(poolingPeakTime);
-	}
-
-	public long getRecycleCount() {
-		return recycleCount;
-	}
-
-	public int getActiveCount() {
-		lock.lock();
-		try {
-			return activeCount;
-		} finally {
-			lock.unlock();
-		}
-	}
-
-	public long getRemoveAbandonedCount() {
-		return removeAbandonedCount;
-	}
-
-	public class CreateConnectionThread extends Thread {
-
-		public CreateConnectionThread(String name) {
-			super(name);
-		}
-
-		public void run() {
-			initedLatch.countDown();
-
-			int errorCount = 0;
-			for (;;) {
-				// addLast
-				try {
-					lock.lockInterruptibly();
-				} catch (InterruptedException e2) {
-					break;
-				}
-
-				try {
-					// 必须存在线程等待，才创建连接
-					if (poolingCount >= notEmptyWaitThreadCount) {
-						empty.await();
-						continue;
-					}
-
-					// 防止创建超过maxActive数量的连接
-					if (activeCount + poolingCount >= maxActive) {
-						empty.await();
-						continue;
-					}
-
-				} catch (InterruptedException e) {
-					break;
-				} catch (RuntimeException e) {
-					LOG.error("create connection error", e);
-				} catch (Error e) {
-					LOG.error("create connection error", e);
-					break;
-				} finally {
-					lock.unlock();
-				}
-
-				Connection connection = null;
-
-				try {
-					connection = connectionFactory.createConnection();
-				} catch (SQLException e) {
-					LOG.error("create connection error", e);
-
-					errorCount++;
-
-					if (errorCount > connectionErrorRetryAttempts
-							&& timeBetweenConnectErrorMillis > 0) {
-						if (breakAfterAcquireFailure) {
-							break;
-						}
-
-						try {
-							Thread.sleep(timeBetweenConnectErrorMillis);
-						} catch (InterruptedException interruptEx) {
-							break;
-						}
-					}
-				} catch (RuntimeException e) {
-					LOG.error("create connection error", e);
-					continue;
-				} catch (Error e) {
-					LOG.error("create connection error", e);
-					break;
-				}
-
-				if (connection == null) {
-					continue;
-				}
-
-				lock.lock();
-				try {
-					connections[poolingCount++] = new ConnectionHolder(
-							DruidDataSource.this, connection);
-
-					if (poolingCount > poolingPeak) {
-						poolingPeak = poolingCount;
-						poolingPeakTime = System.currentTimeMillis();
-					}
-
-					errorCount = 0; // reset errorCount
-
-					notEmpty.signal();
-					notEmptySignalCount++;
-				} catch (SQLException ex) {
-					LOG.error("create connection holder error", ex);
-					break;
-				} finally {
-					lock.unlock();
-				}
-			}
-		}
-	}
-
-	public class DestroyConnectionThread extends Thread {
-
-		public DestroyConnectionThread(String name) {
-			super(name);
-		}
-
-		public void run() {
-			initedLatch.countDown();
-
-			for (;;) {
-				// 从前面开始删除
-				try {
-					if (timeBetweenEvictionRunsMillis > 0) {
-						Thread.sleep(timeBetweenEvictionRunsMillis);
-					} else {
-						Thread.sleep(1000); //
-					}
-
-					if (Thread.interrupted()) {
-						break;
-					}
-
-					shrink(true);
-
-					if (isRemoveAbandoned()) {
-						removeAbandoned();
-					}
-				} catch (InterruptedException e) {
-					break;
-				}
-			}
-		}
-
-	}
-
-	public int removeAbandoned() {
-		int removeCount = 0;
-
-		Iterator<Map.Entry<PoolableConnection, ActiveConnectionTraceInfo>> iter = activeConnections
-				.entrySet().iterator();
-
-		long currentMillis = System.currentTimeMillis();
-
-		List<PoolableConnection> abondonedList = new ArrayList<PoolableConnection>();
-
-		for (; iter.hasNext();) {
-			Map.Entry<PoolableConnection, ActiveConnectionTraceInfo> entry = iter
-					.next();
-			ActiveConnectionTraceInfo activeInfo = entry.getValue();
-			long timeMillis = currentMillis - activeInfo.getConnectTime();
-
-			if (timeMillis >= removeAbandonedTimeoutMillis) {
-				PoolableConnection pooledConnection = entry.getKey();
-				JdbcUtils.close(pooledConnection);
-				removeAbandonedCount++;
-				removeCount++;
-				abondonedList.add(pooledConnection);
-
-				if (isLogAbandoned()) {
-					StringBuilder buf = new StringBuilder();
-					buf.append("abandon connection, open stackTrace\n");
-
-					StackTraceElement[] trace = activeInfo.getStackTrace();
-					for (int i = 0; i < trace.length; i++) {
-						buf.append("\tat ");
-						buf.append(trace[i].toString());
-						buf.append("\n");
-					}
-
-					LOG.error(buf.toString());
-				}
-			}
-		}
-
-		// multi-check dup close
-		for (PoolableConnection conn : abondonedList) {
-			activeConnections.remove(conn);
-		}
-
-		return removeCount;
-	}
-
-	public DataSourceProxyConfig getConfig() {
-		return null;
-	}
-
-	/** Instance key */
-	protected String instanceKey = null;
-
-	public Reference getReference() throws NamingException {
-		final String className = getClass().getName();
-		final String factoryName = className + "Factory"; // XXX: not robust
-		Reference ref = new Reference(className, factoryName, null);
-		ref.add(new StringRefAddr("instanceKey", instanceKey));
-		return ref;
-	}
-
-	static class ActiveConnectionTraceInfo {
-
-		private final PoolableConnection connection;
-		private final long connectTime;
-		private final StackTraceElement[] stackTrace;
-
-		public ActiveConnectionTraceInfo(PoolableConnection connection,
-				long connectTime, StackTraceElement[] stackTrace) {
-			super();
-			this.connection = connection;
-			this.connectTime = connectTime;
-			this.stackTrace = stackTrace;
-		}
-
-		public PoolableConnection getConnection() {
-			return connection;
-		}
-
-		public long getConnectTime() {
-			return connectTime;
-		}
-
-		public StackTraceElement[] getStackTrace() {
-			return stackTrace;
-		}
-	}
-
-	@Override
-	public List<String> getFilterClassNames() {
-		List<String> names = new ArrayList<String>();
-		for (Filter filter : filters) {
-			names.add(filter.getClass().getName());
-		}
-		return names;
-	}
-
-	public int getRawDriverMajorVersion() {
-		int version = -1;
-		if (this.driver != null) {
-			version = driver.getMajorVersion();
-		}
-		return version;
-	}
-
-	public int getRawDriverMinorVersion() {
-		int version = -1;
-		if (this.driver != null) {
-			version = driver.getMinorVersion();
-		}
-		return version;
-	}
-
-	public String getProperties() {
-		if (this.connectionProperties == null) {
-			return null;
-		}
-
-		Properties properties = new Properties(this.connectionProperties);
-		if (properties.contains("password")) {
-			properties.put("password", "******");
-		}
-		return properties.toString();
-	}
-
-	@Override
-	public void shrink() {
-		shrink(false);
-	}
-
-	public void shrink(boolean checkTime) {
-		final List<ConnectionHolder> evictList = new ArrayList<ConnectionHolder>();
-		try {
-			lock.lockInterruptibly();
-		} catch (InterruptedException e) {
-			return;
-		}
-
-		try {
-			final int checkCount = poolingCount - minIdle;
-			for (int i = 0; i < checkCount; ++i) {
-				ConnectionHolder connection = connections[i];
-
-				if (checkTime) {
-					long idleMillis = System.currentTimeMillis()
-							- connection.getLastActiveTimeMillis();
-					if (idleMillis >= minEvictableIdleTimeMillis) {
-						evictList.add(connection);
-					} else {
-						break;
-					}
-				} else {
-					evictList.add(connection);
-				}
-			}
-
-			int removeCount = evictList.size();
-			if (removeCount > 0) {
-				System.arraycopy(connections, removeCount, connections, 0,
-						poolingCount - removeCount);
-				Arrays.fill(connections, poolingCount - removeCount,
-						poolingCount, null);
-				poolingCount -= removeCount;
-			}
-		} finally {
-			lock.unlock();
-		}
-
-		for (ConnectionHolder item : evictList) {
-			Connection connection = item.getConnection();
-			JdbcUtils.close(connection);
-			destroyCount++;
-		}
-	}
-
-	public int getWaitThreadCount() {
-		lock.lock();
-		try {
-			return lock.getWaitQueueLength(notEmpty);
-		} finally {
-			lock.unlock();
-		}
-	}
-
-	public long getNotEmptyWaitCount() {
-		return notEmptyWaitCount;
-	}
-
-	public int getNotEmptyWaitThreadCount() {
-		return notEmptyWaitThreadCount;
-	}
-
-	public long getNotEmptySignalCount() {
-		return notEmptySignalCount;
-	}
-
-	public long getNotEmptyWaitMillis() {
-		return notEmptyWaitNanos / (1000 * 1000);
-	}
-
-	public long getNotEmptyWaitNanos() {
-		return notEmptyWaitNanos;
-	}
-
-	public int getLockQueueLength() {
-		return lock.getQueueLength();
-	}
-
-	public int getActivePeak() {
-		return activePeak;
-	}
-
-	public Date getActivePeakTime() {
-		if (activePeakTime <= 0) {
-			return null;
-		}
-
-		return new Date(activePeakTime);
-	}
-
-	public String dump() {
-		lock.lock();
-		try {
-			return this.toString();
-		} finally {
-			lock.unlock();
-		}
-	}
-
-	public long getErrorCount() {
-		return this.errorCount.get();
-	}
-
-	public String toString() {
-		StringBuilder buf = new StringBuilder();
-
-		buf.append("{");
-
-		buf.append("\n\tCreateTime:\"");
-		buf.append(JdbcUtils.toString(getCreatedTime()));
-		buf.append("\"");
-
-		buf.append(",\n\tActiveCount:");
-		buf.append(getActiveCount());
-
-		buf.append(",\n\tPoolingCount:");
-		buf.append(getPoolingCount());
-
-		buf.append(",\n\tCreateCount:");
-		buf.append(getCreateCount());
-
-		buf.append(",\n\tDestroyCount:");
-		buf.append(getDestroyCount());
-
-		buf.append(",\n\tCloseCount:");
-		buf.append(getCloseCount());
-
-		buf.append(",\n\tConnectCount:");
-		buf.append(getConnectCount());
-
-		buf.append(",\n\tConnections:[");
-		for (int i = 0; i < poolingCount; ++i) {
-			ConnectionHolder conn = connections[i];
-			if (conn != null) {
-				if (i != 0) {
-					buf.append(",");
-				}
-				buf.append("\n\t\t");
-				buf.append(conn.toString());
-			}
-		}
-		buf.append("\n\t]");
-
-		buf.append("\n}");
-
-		if (this.isPoolPreparedStatements()) {
-			buf.append("\n\n[");
-			for (int i = 0; i < poolingCount; ++i) {
-				ConnectionHolder conn = connections[i];
-				if (conn != null) {
-					if (i != 0) {
-						buf.append(",");
-					}
-					buf.append("\n\t{\n\tID:");
-					buf.append(System.identityHashCode(conn.getConnection()));
-					PreparedStatementPool pool = conn.getStatementPool();
-
-					if (pool != null) {
-						buf.append(", \n\tpoolStatements:[");
-
-						int entryIndex = 0;
-						for (Map.Entry<PreparedStatementKey, PreparedStatementHolder> entry : pool
-								.getMap().entrySet()) {
-							if (entryIndex++ != 0) {
-								buf.append(",");
-							}
-							buf.append("\n\t\t{reuseCount:");
-							buf.append(entry.getValue().getReusedCount());
-							buf.append(",sql:\"");
-							buf.append(entry.getKey().getSql());
-							buf.append("\"");
-							buf.append("\t}");
-						}
-
-						buf.append("\n\t\t]");
-					}
-
-					buf.append("\n\t}");
-				}
-			}
-			buf.append("\n]");
-		}
-
-		return buf.toString();
-	}
-
-	public void logTransaction(TransactionInfo info) {
-		long transactionMillis = info.getEndTimeMillis()
-				- info.getStartTimeMillis();
-		if (transactionThresholdMillis > 0
-				&& transactionMillis > transactionThresholdMillis) {
-			StringBuilder buf = new StringBuilder();
-			buf.append("long time transaction, take ");
-			buf.append(transactionMillis);
-			buf.append(" ms : ");
-			for (String sql : info.getSqlList()) {
-				buf.append(sql);
-				buf.append(";");
-			}
-			LOG.error(buf.toString(), new TransactionTimeoutException());
-		}
-	}
-
-	@Override
-	public String getVersion() {
-		return VERSION.MajorVersion + "." + VERSION.MinorVersion + "."
-				+ VERSION.RevisionVersion + "-2011-12-01 12:13";
-	}
->>>>>>> 87ab582f
+
 }
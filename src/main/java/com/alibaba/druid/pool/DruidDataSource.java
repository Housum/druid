--- conflicted
+++ resolved
@@ -1377,19 +1377,8 @@
                 empty.signal(); // send signal to CreateThread create connection
 
                 if (estimate <= 0) {
-<<<<<<< HEAD
-                    String errorMessage = "loopWaitCount " + i + ", wait millis " + (nanos - estimate) / (1000 * 1000)
-                                          + ", active " + activeCount;
-
-                    if (this.createError == null) {
-                        throw new GetConnectionTimeoutException(errorMessage, createError);
-                    } else {
-                        throw new GetConnectionTimeoutException(errorMessage);
-                    }
-=======
                     waitNanosLocal.set(nanos - estimate);
                     return null;
->>>>>>> 26419df2
                 }
 
                 notEmptyWaitThreadCount++;
@@ -1422,18 +1411,8 @@
                         continue;
                     }
 
-<<<<<<< HEAD
-                    String errorMessage = "loopWaitCount " + i + ", wait millis " + (nanos - estimate) / (1000 * 1000)
-                                          + ", active " + activeCount;
-                    if (createError != null) {
-                        throw new GetConnectionTimeoutException(errorMessage, createError);
-                    } else {
-                        throw new GetConnectionTimeoutException(errorMessage);
-                    }
-=======
                     waitNanosLocal.set(nanos - estimate);
                     return null;
->>>>>>> 26419df2
                 }
             }
 

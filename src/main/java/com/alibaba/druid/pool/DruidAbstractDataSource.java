/*
 * Copyright 1999-2011 Alibaba Group Holding Ltd.
 *
 * Licensed under the Apache License, Version 2.0 (the "License");
 * you may not use this file except in compliance with the License.
 * You may obtain a copy of the License at
 *
 *      http://www.apache.org/licenses/LICENSE-2.0
 *
 * Unless required by applicable law or agreed to in writing, software
 * distributed under the License is distributed on an "AS IS" BASIS,
 * WITHOUT WARRANTIES OR CONDITIONS OF ANY KIND, either express or implied.
 * See the License for the specific language governing permissions and
 * limitations under the License.
 */
package com.alibaba.druid.pool;

import java.io.PrintWriter;
import java.io.Serializable;
import java.sql.Connection;
import java.sql.Driver;
import java.sql.DriverManager;
import java.sql.ResultSet;
import java.sql.SQLException;
import java.sql.SQLFeatureNotSupportedException;
import java.sql.Statement;
import java.util.ArrayList;
import java.util.Collection;
import java.util.Collections;
import java.util.Date;
import java.util.HashMap;
import java.util.HashSet;
import java.util.IdentityHashMap;
import java.util.List;
import java.util.Map;
import java.util.Properties;
import java.util.Set;
import java.util.concurrent.CopyOnWriteArrayList;
import java.util.concurrent.atomic.AtomicLong;
import java.util.concurrent.locks.Condition;
import java.util.concurrent.locks.ReentrantLock;
import java.util.logging.Logger;

import javax.management.JMException;
import javax.management.ObjectName;
import javax.management.openmbean.CompositeDataSupport;
import javax.security.auth.callback.NameCallback;
import javax.security.auth.callback.PasswordCallback;
import javax.sql.DataSource;

import com.alibaba.druid.filter.Filter;
import com.alibaba.druid.filter.FilterChainImpl;
import com.alibaba.druid.filter.FilterManager;
import com.alibaba.druid.pool.vendor.NullExceptionSorter;
import com.alibaba.druid.proxy.jdbc.DataSourceProxy;
import com.alibaba.druid.proxy.jdbc.TransactionInfo;
import com.alibaba.druid.stat.JdbcDataSourceStat;
import com.alibaba.druid.stat.JdbcSqlStat;
import com.alibaba.druid.stat.JdbcStatManager;
import com.alibaba.druid.support.logging.Log;
import com.alibaba.druid.support.logging.LogFactory;
import com.alibaba.druid.util.DruidPasswordCallback;
import com.alibaba.druid.util.Histogram;
import com.alibaba.druid.util.Utils;
import com.alibaba.druid.util.JdbcUtils;
import com.alibaba.druid.util.StringUtils;

/**
 * @author wenshao<szujobs@hotmail.com>
 * @author ljw<ljw2083@alibaba-inc.com>
 */
public abstract class DruidAbstractDataSource extends WrapperAdapter implements DruidAbstractDataSourceMBean, DataSource, DataSourceProxy, Serializable {

    private final static Log                           LOG                                       = LogFactory.getLog(DruidAbstractDataSource.class);

    private static final long                          serialVersionUID                          = 1L;

    public final static int                            DEFAULT_INITIAL_SIZE                      = 0;
    public final static int                            DEFAULT_MAX_ACTIVE_SIZE                   = 8;
    public final static int                            DEFAULT_MAX_IDLE                          = 8;
    public final static int                            DEFAULT_MIN_IDLE                          = 0;
    public final static int                            DEFAULT_MAX_WAIT                          = -1;
    public final static String                         DEFAULT_VALIDATION_QUERY                  = null;                                                //
    public final static boolean                        DEFAULT_TEST_ON_BORROW                    = false;
    public final static boolean                        DEFAULT_TEST_ON_RETURN                    = false;
    public final static boolean                        DEFAULT_WHILE_IDLE                        = true;
    public static final long                           DEFAULT_TIME_BETWEEN_EVICTION_RUNS_MILLIS = 60 * 1000L;
    public static final long                           DEFAULT_TIME_BETWEEN_CONNECT_ERROR_MILLIS = 30 * 1000;
    public static final int                            DEFAULT_NUM_TESTS_PER_EVICTION_RUN        = 3;

    /**
     * The default value for {@link #getMinEvictableIdleTimeMillis}.
     * 
     * @see #getMinEvictableIdleTimeMillis
     * @see #setMinEvictableIdleTimeMillis
     */
    public static final long                           DEFAULT_MIN_EVICTABLE_IDLE_TIME_MILLIS    = 1000L * 60L * 30L;

    protected volatile boolean                         defaultAutoCommit                         = true;
    protected volatile Boolean                         defaultReadOnly;
    protected volatile Integer                         defaultTransactionIsolation;
    protected volatile String                          defaultCatalog                            = null;

    protected String                                   name;

    protected volatile String                          username;
    protected volatile String                          password;
    protected volatile String                          jdbcUrl;
    protected volatile String                          driverClass;
    protected volatile ClassLoader                     driverClassLoader;
    protected volatile Properties                      connectProperties                         = new Properties();

    protected volatile PasswordCallback                passwordCallback;
    protected volatile NameCallback                    userCallback;

    protected volatile int                             initialSize                               = DEFAULT_INITIAL_SIZE;
    protected volatile int                             maxActive                                 = DEFAULT_MAX_ACTIVE_SIZE;
    protected volatile int                             minIdle                                   = DEFAULT_MIN_IDLE;
    protected volatile int                             maxIdle                                   = DEFAULT_MAX_IDLE;
    protected volatile long                            maxWait                                   = DEFAULT_MAX_WAIT;

    protected volatile String                          validationQuery                           = DEFAULT_VALIDATION_QUERY;
    protected volatile int                             validationQueryTimeout                    = -1;
    private volatile boolean                           testOnBorrow                              = DEFAULT_TEST_ON_BORROW;
    private volatile boolean                           testOnReturn                              = DEFAULT_TEST_ON_RETURN;
    private volatile boolean                           testWhileIdle                             = DEFAULT_WHILE_IDLE;
    protected volatile boolean                         poolPreparedStatements                    = false;
    protected volatile boolean                         sharePreparedStatements                   = false;
    protected volatile int                             maxPoolPreparedStatementPerConnectionSize = 10;

    protected volatile boolean                         inited                                    = false;

    protected PrintWriter                              logWriter                                 = new PrintWriter(
                                                                                                                   System.out);

    protected List<Filter>                             filters                                   = new CopyOnWriteArrayList<Filter>();
    private boolean                                    clearFiltersEnable                        = true;
    protected volatile ExceptionSorter                 exceptionSorter                           = null;

    protected Driver                                   driver;

    protected volatile int                             queryTimeout;
    protected volatile int                             transactionQueryTimeout;

    protected AtomicLong                               createErrorCount                          = new AtomicLong();

    protected long                                     createTimespan;

    protected volatile int                             maxWaitThreadCount                        = -1;

    protected volatile boolean                         accessToUnderlyingConnectionAllowed       = true;

    protected volatile long                            timeBetweenEvictionRunsMillis             = DEFAULT_TIME_BETWEEN_EVICTION_RUNS_MILLIS;

    protected volatile int                             numTestsPerEvictionRun                    = DEFAULT_NUM_TESTS_PER_EVICTION_RUN;

    protected volatile long                            minEvictableIdleTimeMillis                = DEFAULT_MIN_EVICTABLE_IDLE_TIME_MILLIS;

    protected volatile boolean                         removeAbandoned;

    protected volatile long                            removeAbandonedTimeoutMillis              = 300 * 1000;

    protected volatile boolean                         logAbandoned;

    protected volatile int                             maxOpenPreparedStatements                 = -1;

    protected volatile List<String>                    connectionInitSqls;

    protected volatile String                          dbType;

    protected volatile long                            timeBetweenConnectErrorMillis             = DEFAULT_TIME_BETWEEN_CONNECT_ERROR_MILLIS;

    protected volatile ValidConnectionChecker          validConnectionChecker                    = null;

    protected final AtomicLong                         errorCount                                = new AtomicLong();
    protected final AtomicLong                         dupCloseCount                             = new AtomicLong();

    protected final Map<DruidPooledConnection, Object> activeConnections                         = new IdentityHashMap<DruidPooledConnection, Object>();
    protected final static Object                      PRESENT                                   = new Object();

    protected long                                     id;

    protected final Date                               createdTime                               = new Date();
    protected Date                                     initedTime;

    protected int                                      connectionErrorRetryAttempts              = 30;

    protected boolean                                  breakAfterAcquireFailure                  = false;

    protected long                                     transactionThresholdMillis                = 0L;

    protected final AtomicLong                         commitCount                               = new AtomicLong();
    protected final AtomicLong                         startTransactionCount                     = new AtomicLong();
    protected final AtomicLong                         rollbackCount                             = new AtomicLong();
    protected final AtomicLong                         cachedPreparedStatementHitCount           = new AtomicLong();
    protected final AtomicLong                         preparedStatementCount                    = new AtomicLong();
    protected final AtomicLong                         closedPreparedStatementCount              = new AtomicLong();
    protected final AtomicLong                         cachedPreparedStatementCount              = new AtomicLong();
    protected final AtomicLong                         cachedPreparedStatementDeleteCount        = new AtomicLong();
    protected final AtomicLong                         cachedPreparedStatementMissCount          = new AtomicLong();

    protected final Histogram                          transactionHistogram                      = new Histogram(
                                                                                                                 10,
                                                                                                                 100,
                                                                                                                 1000,
                                                                                                                 10 * 1000,
                                                                                                                 100 * 1000);

    private boolean                                    dupCloseLogEnable                         = false;

    private ObjectName                                 objectName;

    protected final AtomicLong                         executeCount                              = new AtomicLong();

    protected volatile Throwable                       createError;
    protected volatile Throwable                       lastError;
    protected volatile long                            lastErrorTimeMillis;
    protected volatile Throwable                       lastCreateError;
    protected volatile long                            lastCreateErrorTimeMillis;

    protected boolean                                  isOracle                                  = false;

    protected boolean                                  useOracleImplicitCache                    = true;

    protected ReentrantLock                            lock;
    protected Condition                                notEmpty;
    protected Condition                                empty;

    protected AtomicLong                               createCount                               = new AtomicLong();
    protected AtomicLong                               destroyCount                              = new AtomicLong();

    private Boolean                                    useUnfairLock                             = null;

    private boolean                                    useLocalSessionState                      = true;

    protected long                                     timeBetweenLogStatsMillis;
    protected DruidDataSourceStatLogger                statLogger                                = new DruidDataSourceStatLoggerImpl();

    public DruidAbstractDataSource(boolean lockFair){
        lock = new ReentrantLock(lockFair);

        notEmpty = lock.newCondition();
        empty = lock.newCondition();
    }

    public boolean isUseLocalSessionState() {
        return useLocalSessionState;
    }

    public void setUseLocalSessionState(boolean useLocalSessionState) {
        this.useLocalSessionState = useLocalSessionState;
    }

    public DruidDataSourceStatLogger getStatLogger() {
        return statLogger;
    }

    public void setStatLoggerClassName(String className) {
        Class<?> clazz;
        try {
            clazz = Class.forName(className);
            DruidDataSourceStatLogger statLogger = (DruidDataSourceStatLogger) clazz.newInstance();
            this.setStatLogger(statLogger);
        } catch (Exception e) {
            throw new IllegalArgumentException(className, e);
        }
    }

    public void setStatLogger(DruidDataSourceStatLogger statLogger) {
        this.statLogger = statLogger;
    }

    public long getTimeBetweenLogStatsMillis() {
        return timeBetweenLogStatsMillis;
    }

    public void setTimeBetweenLogStatsMillis(long timeBetweenLogStatsMillis) {
        this.timeBetweenLogStatsMillis = timeBetweenLogStatsMillis;
    }

    public boolean isOracle() {
        return isOracle;
    }

    public void setOracle(boolean isOracle) {
        if (inited) {
            throw new IllegalStateException();
        }
        this.isOracle = isOracle;
    }

    public boolean isUseUnfairLock() {
        return lock.isFair();
    }

    public void setUseUnfairLock(boolean useUnfairLock) {
        if (lock.isFair() == !useUnfairLock) {
            return;
        }

        if (!this.inited) {
            final ReentrantLock lock = this.lock;
            lock.lock();
            try {
                if (!this.inited) {
                    this.lock = new ReentrantLock(!useUnfairLock);
                    this.notEmpty = this.lock.newCondition();
                    this.empty = this.lock.newCondition();

                    this.useUnfairLock = useUnfairLock;
                }
            } finally {
                lock.unlock();
            }
        }
    }

    public boolean isUseOracleImplicitCache() {
        return useOracleImplicitCache;
    }

    public void setUseOracleImplicitCache(boolean useOracleImplicitCache) {
        if (this.useOracleImplicitCache != useOracleImplicitCache) {
            this.useOracleImplicitCache = useOracleImplicitCache;
            boolean isOracleDriver10 = isOracle() && this.driver != null && this.driver.getMajorVersion() == 10;

            if (isOracleDriver10 && useOracleImplicitCache) {
                this.getConnectProperties().setProperty("oracle.jdbc.FreeMemoryOnEnterImplicitCache", "true");
            } else {
                this.getConnectProperties().remove("oracle.jdbc.FreeMemoryOnEnterImplicitCache");
            }
        }
    }

    public Throwable getLastCreateError() {
        return lastCreateError;
    }

    public Throwable getLastError() {
        return this.lastError;
    }

    public long getLastErrorTimeMillis() {
        return lastErrorTimeMillis;
    }

    public Date getLastErrorTime() {
        if (lastErrorTimeMillis <= 0) {
            return null;
        }

        return new Date(lastErrorTimeMillis);
    }

    public long getLastCreateErrorTimeMillis() {
        return lastCreateErrorTimeMillis;
    }

    public Date getLastCreateErrorTime() {
        if (lastCreateErrorTimeMillis <= 0) {
            return null;
        }

        return new Date(lastCreateErrorTimeMillis);
    }

    public int getTransactionQueryTimeout() {
        if (transactionQueryTimeout <= 0) {
            return queryTimeout;
        }

        return transactionQueryTimeout;
    }

    public void setTransactionQueryTimeout(int transactionQueryTimeout) {
        this.transactionQueryTimeout = transactionQueryTimeout;
    }

    public long getExecuteCount() {
        return executeCount.get();
    }

    public void incrementExecuteCount() {
        this.executeCount.incrementAndGet();
    }

    public boolean isDupCloseLogEnable() {
        return dupCloseLogEnable;
    }

    public void setDupCloseLogEnable(boolean dupCloseLogEnable) {
        this.dupCloseLogEnable = dupCloseLogEnable;
    }

    public ObjectName getObjectName() {
        return objectName;
    }

    public void setObjectName(ObjectName objectName) {
        this.objectName = objectName;
    }

    public Histogram getTransactionHistogram() {
        return transactionHistogram;
    }

    public void incrementCachedPreparedStatementCount() {
        cachedPreparedStatementCount.incrementAndGet();
    }

    public void decrementCachedPreparedStatementCount() {
        cachedPreparedStatementCount.decrementAndGet();
    }

    public void incrementCachedPreparedStatementDeleteCount() {
        cachedPreparedStatementDeleteCount.incrementAndGet();
    }

    public void incrementCachedPreparedStatementMissCount() {
        cachedPreparedStatementMissCount.incrementAndGet();
    }

    public long getCachedPreparedStatementMissCount() {
        return cachedPreparedStatementMissCount.get();
    }

    public long getCachedPreparedStatementAccessCount() {
        return cachedPreparedStatementMissCount.get() + cachedPreparedStatementHitCount.get();
    }

    public long getCachedPreparedStatementDeleteCount() {
        return cachedPreparedStatementDeleteCount.get();
    }

    public long getCachedPreparedStatementCount() {
        return cachedPreparedStatementCount.get();
    }

    public void incrementClosedPreparedStatementCount() {
        closedPreparedStatementCount.incrementAndGet();
    }

    public long getClosedPreparedStatementCount() {
        return closedPreparedStatementCount.get();
    }

    public void incrementPreparedStatementCount() {
        preparedStatementCount.incrementAndGet();
    }

    public long getPreparedStatementCount() {
        return preparedStatementCount.get();
    }

    public void incrementCachedPreparedStatementHitCount() {
        cachedPreparedStatementHitCount.incrementAndGet();
    }

    public long getCachedPreparedStatementHitCount() {
        return cachedPreparedStatementHitCount.get();
    }

    public long getTransactionThresholdMillis() {
        return transactionThresholdMillis;
    }

    public void setTransactionThresholdMillis(long transactionThresholdMillis) {
        this.transactionThresholdMillis = transactionThresholdMillis;
    }

    public abstract void logTransaction(TransactionInfo info);

    public long[] getTransactionHistogramValues() {
        return transactionHistogram.toArray();
    }

    public long[] getTransactionHistogramRanges() {
        return transactionHistogram.getRanges();
    }

    public long getCommitCount() {
        return commitCount.get();
    }

    public void incrementCommitCount() {
        commitCount.incrementAndGet();
    }

    public long getRollbackCount() {
        return rollbackCount.get();
    }

    public void incrementRollbackCount() {
        rollbackCount.incrementAndGet();
    }

    public long getStartTransactionCount() {
        return startTransactionCount.get();
    }

    public void incrementStartTransactionCount() {
        startTransactionCount.incrementAndGet();
    }

    public boolean isBreakAfterAcquireFailure() {
        return breakAfterAcquireFailure;
    }

    public void setBreakAfterAcquireFailure(boolean breakAfterAcquireFailure) {
        this.breakAfterAcquireFailure = breakAfterAcquireFailure;
    }

    public int getConnectionErrorRetryAttempts() {
        return connectionErrorRetryAttempts;
    }

    public void setConnectionErrorRetryAttempts(int connectionErrorRetryAttempts) {
        this.connectionErrorRetryAttempts = connectionErrorRetryAttempts;
    }

    public long getDupCloseCount() {
        return dupCloseCount.get();
    }

    public int getMaxPoolPreparedStatementPerConnectionSize() {
        return maxPoolPreparedStatementPerConnectionSize;
    }

    public void setMaxPoolPreparedStatementPerConnectionSize(int maxPoolPreparedStatementPerConnectionSize) {
        if (maxPoolPreparedStatementPerConnectionSize > 0) {
            this.poolPreparedStatements = true;
        }

        this.maxPoolPreparedStatementPerConnectionSize = maxPoolPreparedStatementPerConnectionSize;
    }

    public boolean isSharePreparedStatements() {
        return sharePreparedStatements;
    }

    public void setSharePreparedStatements(boolean sharePreparedStatements) {
        this.sharePreparedStatements = sharePreparedStatements;
    }

    public void incrementDupCloseCount() {
        dupCloseCount.incrementAndGet();
    }

    public ValidConnectionChecker getValidConnectionChecker() {
        return validConnectionChecker;
    }

    public void setValidConnectionChecker(ValidConnectionChecker validConnectionChecker) {
        this.validConnectionChecker = validConnectionChecker;
    }

    public String getValidConnectionCheckerClassName() {
        if (validConnectionChecker == null) {
            return null;
        }

        return validConnectionChecker.getClass().getName();
    }

    public void setValidConnectionCheckerClassName(String validConnectionCheckerClass) throws Exception {
        Class<?> clazz = Utils.loadClass(validConnectionCheckerClass);
        ValidConnectionChecker validConnectionChecker = null;
        if (clazz != null) {
            validConnectionChecker = (ValidConnectionChecker) clazz.newInstance();
            this.validConnectionChecker = validConnectionChecker;
        } else {
            LOG.error("load validConnectionCheckerClass error : " + validConnectionCheckerClass);
        }
    }

    public String getDbType() {
        return dbType;
    }

    public void setDbType(String dbType) {
        this.dbType = dbType;
    }

    public void addConnectionProperty(String name, String value) {
        if (inited) {
            throw new UnsupportedOperationException();
        }

        connectProperties.put(name, value);
    }

    public Collection<String> getConnectionInitSqls() {
        Collection<String> result = connectionInitSqls;
        if (result == null) {
            return Collections.emptyList();
        }
        return result;
    }

    public void setConnectionInitSqls(Collection<? extends Object> connectionInitSqls) {
        if ((connectionInitSqls != null) && (connectionInitSqls.size() > 0)) {
            ArrayList<String> newVal = null;
            for (Object o : connectionInitSqls) {
                if (o == null) {
                    continue;
                }

                String s = o.toString();
                s = s.trim();
                if (s.length() == 0) {
                    continue;
                }

                if (newVal == null) {
                    newVal = new ArrayList<String>();
                }
                newVal.add(s);
            }
            this.connectionInitSqls = newVal;
        } else {
            this.connectionInitSqls = null;
        }
    }

    public long getTimeBetweenConnectErrorMillis() {
        return timeBetweenConnectErrorMillis;
    }

    public void setTimeBetweenConnectErrorMillis(long timeBetweenConnectErrorMillis) {
        this.timeBetweenConnectErrorMillis = timeBetweenConnectErrorMillis;
    }

    public int getMaxOpenPreparedStatements() {
        return maxPoolPreparedStatementPerConnectionSize;
    }

    public void setMaxOpenPreparedStatements(int maxOpenPreparedStatements) {
        this.setMaxPoolPreparedStatementPerConnectionSize(maxOpenPreparedStatements);
    }

    public boolean isLogAbandoned() {
        return logAbandoned;
    }

    public void setLogAbandoned(boolean logAbandoned) {
        this.logAbandoned = logAbandoned;
    }

    public int getRemoveAbandonedTimeout() {
        return (int) (removeAbandonedTimeoutMillis / 1000);
    }

    public void setRemoveAbandonedTimeout(int removeAbandonedTimeout) {
        this.removeAbandonedTimeoutMillis = (long) removeAbandonedTimeout * 1000;
    }

    public void setRemoveAbandonedTimeoutMillis(long removeAbandonedTimeoutMillis) {
        this.removeAbandonedTimeoutMillis = removeAbandonedTimeoutMillis;
    }

    public long getRemoveAbandonedTimeoutMillis() {
        return removeAbandonedTimeoutMillis;
    }

    public boolean isRemoveAbandoned() {
        return removeAbandoned;
    }

    public void setRemoveAbandoned(boolean removeAbandoned) {
        this.removeAbandoned = removeAbandoned;
    }

    public long getMinEvictableIdleTimeMillis() {
        return minEvictableIdleTimeMillis;
    }

    public void setMinEvictableIdleTimeMillis(long minEvictableIdleTimeMillis) {
        if (minEvictableIdleTimeMillis < 1000 * 30) {
            LOG.error("minEvictableIdleTimeMillis should be greater than 30000");
        }
        this.minEvictableIdleTimeMillis = minEvictableIdleTimeMillis;
    }

    public int getNumTestsPerEvictionRun() {
        return numTestsPerEvictionRun;
    }

    /**
     * @param numTestsPerEvictionRun
     */
    @Deprecated
    public void setNumTestsPerEvictionRun(int numTestsPerEvictionRun) {
        this.numTestsPerEvictionRun = numTestsPerEvictionRun;
    }

    public long getTimeBetweenEvictionRunsMillis() {
        return timeBetweenEvictionRunsMillis;
    }

    public void setTimeBetweenEvictionRunsMillis(long timeBetweenEvictionRunsMillis) {
        this.timeBetweenEvictionRunsMillis = timeBetweenEvictionRunsMillis;
    }

    public int getMaxWaitThreadCount() {
        return maxWaitThreadCount;
    }

    public void setMaxWaitThreadCount(int maxWaithThreadCount) {
        this.maxWaitThreadCount = maxWaithThreadCount;
    }

    public String getValidationQuery() {
        return validationQuery;
    }

    public void setValidationQuery(String validationQuery) {
        this.validationQuery = validationQuery;
    }

    public int getValidationQueryTimeout() {
        return validationQueryTimeout;
    }

    public void setValidationQueryTimeout(int validationQueryTimeout) {
        this.validationQueryTimeout = validationQueryTimeout;
    }

    public boolean isAccessToUnderlyingConnectionAllowed() {
        return accessToUnderlyingConnectionAllowed;
    }

    public void setAccessToUnderlyingConnectionAllowed(boolean accessToUnderlyingConnectionAllowed) {
        this.accessToUnderlyingConnectionAllowed = accessToUnderlyingConnectionAllowed;
    }

    public boolean isTestOnBorrow() {
        return testOnBorrow;
    }

    public void setTestOnBorrow(boolean testOnBorrow) {
        this.testOnBorrow = testOnBorrow;
    }

    public boolean isTestOnReturn() {
        return testOnReturn;
    }

    public void setTestOnReturn(boolean testOnReturn) {
        this.testOnReturn = testOnReturn;
    }

    public boolean isTestWhileIdle() {
        return testWhileIdle;
    }

    public void setTestWhileIdle(boolean testWhileIdle) {
        this.testWhileIdle = testWhileIdle;
    }

    public boolean isDefaultAutoCommit() {
        return defaultAutoCommit;
    }

    public void setDefaultAutoCommit(boolean defaultAutoCommit) {
        this.defaultAutoCommit = defaultAutoCommit;
    }

    public Boolean getDefaultReadOnly() {
        return defaultReadOnly;
    }

    public void setDefaultReadOnly(Boolean defaultReadOnly) {
        this.defaultReadOnly = defaultReadOnly;
    }

    public Integer getDefaultTransactionIsolation() {
        return defaultTransactionIsolation;
    }

    public void setDefaultTransactionIsolation(Integer defaultTransactionIsolation) {
        this.defaultTransactionIsolation = defaultTransactionIsolation;
    }

    public String getDefaultCatalog() {
        return defaultCatalog;
    }

    public void setDefaultCatalog(String defaultCatalog) {
        this.defaultCatalog = defaultCatalog;
    }

    public PasswordCallback getPasswordCallback() {
        return passwordCallback;
    }

    public void setPasswordCallback(PasswordCallback passwordCallback) {
        this.passwordCallback = passwordCallback;
    }

    public void setPasswordCallbackClassName(String passwordCallbackClassName) throws Exception {
        Class<?> clazz = Utils.loadClass(passwordCallbackClassName);
        if (clazz != null) {
            this.passwordCallback = (PasswordCallback) clazz.newInstance();
        } else {
            LOG.error("load passwordCallback error : " + passwordCallbackClassName);
            this.passwordCallback = null;
        }
    }

    public NameCallback getUserCallback() {
        return userCallback;
    }

    public void setUserCallback(NameCallback userCallback) {
        this.userCallback = userCallback;
    }

    /**
     * Retrieves the number of seconds the driver will wait for a <code>Statement</code> object to execute. If the limit
     * is exceeded, a <code>SQLException</code> is thrown.
     * 
     * @return the current query timeout limit in seconds; zero means there is no limit
     * @exception SQLException if a database access error occurs or this method is called on a closed
     * <code>Statement</code>
     * @see #setQueryTimeout
     */
    public int getQueryTimeout() {
        return queryTimeout;
    }

    /**
     * Sets the number of seconds the driver will wait for a <code>Statement</code> object to execute to the given
     * number of seconds. If the limit is exceeded, an <code>SQLException</code> is thrown. A JDBC driver must apply
     * this limit to the <code>execute</code>, <code>executeQuery</code> and <code>executeUpdate</code> methods. JDBC
     * driver implementations may also apply this limit to <code>ResultSet</code> methods (consult your driver vendor
     * documentation for details).
     * 
     * @param seconds the new query timeout limit in seconds; zero means there is no limit
     * @exception SQLException if a database access error occurs, this method is called on a closed
     * <code>Statement</code> or the condition seconds >= 0 is not satisfied
     * @see #getQueryTimeout
     */
    public void setQueryTimeout(int seconds) {
        this.queryTimeout = seconds;
    }

    public String getName() {
        if (name != null) {
            return name;
        }
        return "DataSource-" + System.identityHashCode(this);
    }

    public void setName(String name) {
        this.name = name;
    }

    public boolean isPoolPreparedStatements() {
        return poolPreparedStatements;
    }

    public abstract void setPoolPreparedStatements(boolean value);

    public long getMaxWait() {
        return maxWait;
    }

    public void setMaxWait(long maxWaitMillis) {
        if (maxWaitMillis == this.maxWait) {
            return;
        }

        if (maxWaitMillis > 0 && useUnfairLock == null && !this.inited) {
            final ReentrantLock lock = this.lock;
            lock.lock();
            try {
                if ((!this.inited) && (!lock.isFair())) {
                    this.lock = new ReentrantLock(true);
                    this.notEmpty = this.lock.newCondition();
                    this.empty = this.lock.newCondition();
                }
            } finally {
                lock.unlock();
            }
        }

        if (inited) {
            LOG.error("maxWait changed : " + this.maxWait + " -> " + maxWaitMillis);
        }

        this.maxWait = maxWaitMillis;
    }

    public int getMinIdle() {
        return minIdle;
    }

    public void setMinIdle(int value) {
        if (value == this.minIdle) {
            return;
        }

        if (inited) {
            if (value > this.maxActive) {
                throw new IllegalArgumentException("minIdle greater than maxActive, " + maxActive + " < "
                                                   + this.minIdle);
            }

            LOG.error("minIdle changed : " + this.minIdle + " -> " + value);
        }

        this.minIdle = value;
    }

    public int getMaxIdle() {
        return maxIdle;
    }

    @Deprecated
    public void setMaxIdle(int maxIdle) {
        LOG.error("maxIdle is deprecated");

        this.maxIdle = maxIdle;
    }

    public int getInitialSize() {
        return initialSize;
    }

    public void setInitialSize(int initialSize) {
        if (this.initialSize == initialSize) {
            return;
        }

        if (inited) {
            throw new UnsupportedOperationException();
        }

        this.initialSize = initialSize;
    }

    public long getCreateErrorCount() {
        return createErrorCount.get();
    }

    public int getMaxActive() {
        return maxActive;
    }

    public abstract void setMaxActive(int maxActive);

    public String getUsername() {
        return username;
    }

    public void setUsername(String username) {
        if (inited) {
            throw new UnsupportedOperationException();
        }

        this.username = username;
    }

    public String getPassword() {
        return password;
    }

    public void setPassword(String password) {
        if (StringUtils.equals(this.password, password)) {
            return;
        }

        if (inited) {
            LOG.info("password changed");
        }

        this.password = password;
    }

    public Properties getConnectProperties() {
        return connectProperties;
    }

    public abstract void setConnectProperties(Properties properties);

    public void setConnectionProperties(String connectionProperties) {
        if (connectionProperties == null || connectionProperties.trim().length() == 0) {
            setConnectProperties(null);
            return;
        }

        String[] entries = connectionProperties.split(";");
        Properties properties = new Properties();
        for (int i = 0; i < entries.length; i++) {
            String entry = entries[i];
            if (entry.length() > 0) {
                int index = entry.indexOf('=');
                if (index > 0) {
                    String name = entry.substring(0, index);
                    String value = entry.substring(index + 1);
                    properties.setProperty(name, value);
                } else {
                    // no value is empty string which is how java.util.Properties works
                    properties.setProperty(entry, "");
                }
            }
        }

        setConnectProperties(properties);
    }

    public String getUrl() {
        return jdbcUrl;
    }

    public String getRawJdbcUrl() {
        return jdbcUrl;
    }

    public void setUrl(String jdbcUrl) {
        if (inited) {
            throw new UnsupportedOperationException();
        }

        if (jdbcUrl != null) {
            jdbcUrl = jdbcUrl.trim();
        }

        this.jdbcUrl = jdbcUrl;

        // if (jdbcUrl.startsWith(ConfigFilter.URL_PREFIX)) {
        // this.filters.add(new ConfigFilter());
        // }
    }

    public String getDriverClassName() {
        return driverClass;
    }

    public void setDriverClassName(String driverClass) {
        if (inited) {
            throw new UnsupportedOperationException();
        }

        this.driverClass = driverClass;
    }

    public ClassLoader getDriverClassLoader() {
        return driverClassLoader;
    }

    public void setDriverClassLoader(ClassLoader driverClassLoader) {
        this.driverClassLoader = driverClassLoader;
    }

    @Override
    public PrintWriter getLogWriter() {
        return logWriter;
    }

    @Override
    public void setLogWriter(PrintWriter out) throws SQLException {
        this.logWriter = out;
    }

    @Override
    public void setLoginTimeout(int seconds) {
        DriverManager.setLoginTimeout(seconds);
    }

    @Override
    public int getLoginTimeout() {
        return DriverManager.getLoginTimeout();
    }

    public Driver getDriver() {
        return driver;
    }

    public void setDriver(Driver driver) {
        this.driver = driver;
    }

    public int getDriverMajorVersion() {
        if (this.driver == null) {
            return -1;
        }

        return this.driver.getMajorVersion();
    }

    public int getDriverMinorVersion() {
        if (this.driver == null) {
            return -1;
        }

        return this.driver.getMinorVersion();
    }

    public ExceptionSorter getExceptionSorter() {
        return exceptionSorter;
    }

    public String getExceptionSorterClassName() {
        if (exceptionSorter == null) {
            return null;
        }

        return exceptionSorter.getClass().getName();
    }

    public void setExceptionSorter(ExceptionSorter exceptionSoter) {
        this.exceptionSorter = exceptionSoter;
    }

    // 兼容JBOSS
    public void setExceptionSorterClassName(String exceptionSorter) throws Exception {
        this.setExceptionSorter(exceptionSorter);
    }

    public void setExceptionSorter(String exceptionSorter) throws SQLException {
        if (exceptionSorter == null) {
            this.exceptionSorter = NullExceptionSorter.getInstance();
            return;
        }

        exceptionSorter = exceptionSorter.trim();
        if (exceptionSorter.length() == 0) {
            this.exceptionSorter = NullExceptionSorter.getInstance();
            return;
        }

        Class<?> clazz = Utils.loadClass(exceptionSorter);
        if (clazz == null) {
            LOG.error("load exceptionSorter error : " + exceptionSorter);
        } else {
            try {
                this.exceptionSorter = (ExceptionSorter) clazz.newInstance();
            } catch (Exception ex) {
                throw new SQLException("create exceptionSorter error", ex);
            }
        }
    }

    @Override
    public List<Filter> getProxyFilters() {
        return filters;
    }

    public void setProxyFilters(List<Filter> filters) {
        if (filters != null) {
            this.filters.addAll(filters);
        }
    }

    public String[] getFilterClasses() {
        List<Filter> filterConfigList = getProxyFilters();

        List<String> classes = new ArrayList<String>();
        for (Filter filter : filterConfigList) {
            classes.add(filter.getClass().getName());
        }

        return classes.toArray(new String[classes.size()]);
    }

    public void setFilters(String filters) throws SQLException {
        if (filters != null && filters.startsWith("!")) {
            filters = filters.substring(1);
            this.clearFilters();
        }
        this.addFilters(filters);
    }

    public void addFilters(String filters) throws SQLException {
        if (filters == null || filters.length() == 0) {
            return;
        }

        String[] filterArray = filters.split("\\,");

        for (String item : filterArray) {
            FilterManager.loadFilter(this.filters, item);
        }
    }

    public void clearFilters() {
        if (!isClearFiltersEnable()) {
            return;
        }
        this.filters.clear();
    }

    public void validateConnection(Connection conn) throws SQLException {
        String query = getValidationQuery();
        if (conn.isClosed()) {
            throw new SQLException("validateConnection: connection closed");
        }

        if (validConnectionChecker != null) {
            if (!validConnectionChecker.isValidConnection(conn, validationQuery, validationQueryTimeout)) {
                throw new SQLException("validateConnection false");
            }
            return;
        }

        if (null != query) {
            Statement stmt = null;
            ResultSet rs = null;
            try {
                stmt = conn.createStatement();
                if (getValidationQueryTimeout() > 0) {
                    stmt.setQueryTimeout(getValidationQueryTimeout());
                }
                rs = stmt.executeQuery(query);
                if (!rs.next()) {
                    throw new SQLException("validationQuery didn't return a row");
                }
            } finally {
                JdbcUtils.close(rs);
                JdbcUtils.close(stmt);
            }
        }
    }

    protected boolean testConnectionInternal(Connection conn) {
        String sqlFile = JdbcSqlStat.getContextSqlFile();
        String sqlName = JdbcSqlStat.getContextSqlName();

        if (sqlFile != null) {
            JdbcSqlStat.setContextSqlFile(null);
        }
        if (sqlName != null) {
            JdbcSqlStat.setContextSqlName(null);
        }
        try {
            if (validConnectionChecker != null) {
                return validConnectionChecker.isValidConnection(conn, validationQuery, validationQueryTimeout);
            }

            if (conn.isClosed()) {
                return false;
            }

            if (null == validationQuery) {
                return true;
            }

            Statement stmt = null;
            ResultSet rset = null;
            try {
                stmt = conn.createStatement();
                if (getValidationQueryTimeout() > 0) {
                    stmt.setQueryTimeout(validationQueryTimeout);
                }
                rset = stmt.executeQuery(validationQuery);
                if (!rset.next()) {
                    return false;
                }
            } finally {
                JdbcUtils.close(rset);
                JdbcUtils.close(stmt);
            }

            return true;
        } catch (Exception ex) {
            // skip
            return false;
        } finally {
            if (sqlFile != null) {
                JdbcSqlStat.setContextSqlFile(sqlFile);
            }
            if (sqlName != null) {
                JdbcSqlStat.setContextSqlName(sqlName);
            }
        }
    }

    public Set<DruidPooledConnection> getActiveConnections() {
        synchronized (activeConnections) {
            return new HashSet<DruidPooledConnection>(this.activeConnections.keySet());
        }
    }

    public List<String> getActiveConnectionStackTrace() {
        List<String> list = new ArrayList<String>();

        for (DruidPooledConnection conn : this.getActiveConnections()) {
            list.add(Utils.toString(conn.getConnectStackTrace()));
        }

        return list;
    }

    public long getCreateTimespanNano() {
        return createTimespan;
    }

    public long getCreateTimespanMillis() {
        return createTimespan / (1000 * 1000);
    }

    @Override
    public Driver getRawDriver() {
        return driver;
    }

    public boolean isClearFiltersEnable() {
        return clearFiltersEnable;
    }

    public void setClearFiltersEnable(boolean clearFiltersEnable) {
        this.clearFiltersEnable = clearFiltersEnable;
    }

    protected final AtomicLong connectionIdSeed  = new AtomicLong(10000);
    protected final AtomicLong statementIdSeed   = new AtomicLong(20000);
    protected final AtomicLong resultSetIdSeed   = new AtomicLong(50000);
    protected final AtomicLong transactionIdSeed = new AtomicLong(60000);

    public long createConnectionId() {
        return connectionIdSeed.incrementAndGet();
    }

    public long createStatementId() {
        return statementIdSeed.getAndIncrement();
    }

    public long createResultSetId() {
        return resultSetIdSeed.getAndIncrement();
    }

    @Override
    public long createTransactionId() {
        return transactionIdSeed.getAndIncrement();
    }

    void initStatement(DruidPooledConnection conn, Statement stmt) throws SQLException {
        boolean transaction = !conn.getConnectionHolder().isUnderlyingAutoCommit();

        int queryTimeout = transaction ? getTransactionQueryTimeout() : getQueryTimeout();

        if (queryTimeout > 0) {
            stmt.setQueryTimeout(queryTimeout);
        }
    }

    public abstract void handleConnectionException(DruidPooledConnection pooledConnection, Throwable t)
                                                                                                       throws SQLException;

    protected abstract void recycle(DruidPooledConnection pooledConnection) throws SQLException;

    public Connection createPhysicalConnection(String url, Properties info) throws SQLException {
        Connection conn;
        if (getProxyFilters().size() == 0) {
            conn = getDriver().connect(url, info);
        } else {
            conn = new FilterChainImpl(this).connection_connect(info);
        }

        createCount.incrementAndGet();

        return conn;
    }

    public Connection createPhysicalConnection() throws SQLException {
        String url = this.getUrl();
        Properties connectProperties = getConnectProperties();

        String user;
        if (getUserCallback() != null) {
            user = getUserCallback().getName();
        } else {
            user = getUsername();
        }

        String password = getPassword();
        PasswordCallback passwordCallback = getPasswordCallback();

        if (passwordCallback != null) {
            if (passwordCallback instanceof DruidPasswordCallback) {
                DruidPasswordCallback druidPasswordCallback = (DruidPasswordCallback) passwordCallback;

                druidPasswordCallback.setUrl(url);
                druidPasswordCallback.setProperties(connectProperties);
            }

            char[] chars = passwordCallback.getPassword();
            if (chars != null) {
                password = new String(chars);
            }
        }

        Properties physicalConnectProperties = new Properties();
        if (connectProperties != null) {
            physicalConnectProperties.putAll(connectProperties);
        }

        if (user != null && user.length() != 0) {
            physicalConnectProperties.put("user", user);
        }

        if (password != null && password.length() != 0) {
            physicalConnectProperties.put("password", password);
        }

        Connection conn;

        long startNano = System.nanoTime();

        try {
            conn = createPhysicalConnection(url, physicalConnectProperties);

            if (conn == null) {
                throw new SQLException("connect error, url " + url + ", driverClass " + this.driverClass);
            }

            initPhysicalConnection(conn);

            validateConnection(conn);
            createError = null;
        } catch (SQLException ex) {
            createErrorCount.incrementAndGet();
            createError = ex;
            lastCreateError = ex;
            lastCreateErrorTimeMillis = System.currentTimeMillis();
            throw ex;
        } catch (RuntimeException ex) {
            createErrorCount.incrementAndGet();
            createError = ex;
            lastCreateError = ex;
            lastCreateErrorTimeMillis = System.currentTimeMillis();
            throw ex;
        } catch (Error ex) {
            createErrorCount.incrementAndGet();
            throw ex;
        } finally {
            long nano = System.nanoTime() - startNano;
            createTimespan += nano;
        }

        return conn;
    }

    public void initPhysicalConnection(Connection conn) throws SQLException {
        if (conn.getAutoCommit() != defaultAutoCommit) {
            conn.setAutoCommit(defaultAutoCommit);
        }

        if (getDefaultReadOnly() != null) {
            if (conn.isReadOnly() != getDefaultReadOnly()) {
                conn.setReadOnly(getDefaultReadOnly());
            }
        }

        if (getDefaultTransactionIsolation() != null) {
            if (conn.getTransactionIsolation() != getDefaultTransactionIsolation().intValue()) {
                conn.setTransactionIsolation(getDefaultTransactionIsolation());
            }
        }

        if (getDefaultCatalog() != null && getDefaultCatalog().length() != 0) {
            conn.setCatalog(getDefaultCatalog());
        }

        Collection<String> initSqls = getConnectionInitSqls();
        if (initSqls.size() == 0) {
            return;
        }

        Statement stmt = null;
        try {
            stmt = conn.createStatement();
            for (String sql : initSqls) {
                if (sql == null) {
                    continue;
                }
<<<<<<< HEAD
                
=======

>>>>>>> 26419df2
                stmt.execute(sql);
            }
        } finally {
            JdbcUtils.close(stmt);
        }
    }

    public abstract int getActivePeak();

    public CompositeDataSupport getCompositeData() throws JMException {
        JdbcDataSourceStat stat = this.getDataSourceStat();

        Map<String, Object> map = new HashMap<String, Object>();

        map.put("ID", getID());
        map.put("URL", this.getUrl());
        map.put("Name", this.getName());
        map.put("FilterClasses", getFilterClasses());
        map.put("CreatedTime", getCreatedTime());

        map.put("RawDriverClassName", getDriverClassName());
        map.put("RawUrl", getUrl());
        map.put("RawDriverMajorVersion", getRawDriverMajorVersion());
        map.put("RawDriverMinorVersion", getRawDriverMinorVersion());
        map.put("Properties", getProperties());

        // 0 - 4
        map.put("ConnectionActiveCount", (long) getActiveCount());
        map.put("ConnectionActiveCountMax", getActivePeak());
        map.put("ConnectionCloseCount", getCloseCount());
        map.put("ConnectionCommitCount", getCommitCount());
        map.put("ConnectionRollbackCount", getRollbackCount());

        // 5 - 9
        map.put("ConnectionConnectLastTime", stat.getConnectionStat().getConnectLastTime());
        map.put("ConnectionConnectErrorCount", this.getCreateCount());
        if (createError != null) {
            map.put("ConnectionConnectErrorLastTime", getLastCreateErrorTime());
            map.put("ConnectionConnectErrorLastMessage", createError.getMessage());
            map.put("ConnectionConnectErrorLastStackTrace", Utils.getStackTrace(createError));
        } else {
            map.put("ConnectionConnectErrorLastTime", null);
            map.put("ConnectionConnectErrorLastMessage", null);
            map.put("ConnectionConnectErrorLastStackTrace", null);
        }

        // 10 - 14
        map.put("StatementCreateCount", stat.getStatementStat().getCreateCount());
        map.put("StatementPrepareCount", stat.getStatementStat().getPrepareCount());
        map.put("StatementPreCallCount", stat.getStatementStat().getPrepareCallCount());
        map.put("StatementExecuteCount", stat.getStatementStat().getExecuteCount());
        map.put("StatementRunningCount", stat.getStatementStat().getRunningCount());

        // 15 - 19
        map.put("StatementConcurrentMax", stat.getStatementStat().getConcurrentMax());
        map.put("StatementCloseCount", stat.getStatementStat().getCloseCount());
        map.put("StatementErrorCount", stat.getStatementStat().getErrorCount());
        map.put("StatementLastErrorTime", null);
        map.put("StatementLastErrorMessage", null);

        // 20 - 24
        map.put("StatementLastErrorStackTrace", null);
        map.put("StatementExecuteMillisTotal", stat.getStatementStat().getMillisTotal());
        map.put("StatementExecuteLastTime", stat.getStatementStat().getExecuteLastTime());
        map.put("ConnectionConnectingCount", stat.getConnectionStat().getConnectingCount());
        map.put("ResultSetCloseCount", stat.getResultSetStat().getCloseCount());

        // 25 - 29
        map.put("ResultSetOpenCount", stat.getResultSetStat().getOpenCount());
        map.put("ResultSetOpenningCount", stat.getResultSetStat().getOpenningCount());
        map.put("ResultSetOpenningMax", stat.getResultSetStat().getOpenningMax());
        map.put("ResultSetFetchRowCount", stat.getResultSetStat().getFetchRowCount());
        map.put("ResultSetLastOpenTime", stat.getResultSetStat().getLastOpenTime());

        // 30 - 34
        map.put("ResultSetErrorCount", stat.getResultSetStat().getErrorCount());
        map.put("ResultSetOpenningMillisTotal", stat.getResultSetStat().getAliveMillisTotal());
        map.put("ResultSetLastErrorTime", stat.getResultSetStat().getLastErrorTime());
        map.put("ResultSetLastErrorMessage", null);
        map.put("ResultSetLastErrorStackTrace", null);

        // 35 - 39
        map.put("ConnectionConnectCount", this.getConnectCount());
        if (createError != null) {
            map.put("ConnectionErrorLastMessage", createError.getMessage());
            map.put("ConnectionErrorLastStackTrace", Utils.getStackTrace(createError));
        } else {
            map.put("ConnectionErrorLastMessage", null);
            map.put("ConnectionErrorLastStackTrace", null);
        }
        map.put("ConnectionConnectMillisTotal", stat.getConnectionStat().getConnectMillis());
        map.put("ConnectionConnectingCountMax", stat.getConnectionStat().getConnectingMax());

        // 40 - 44
        map.put("ConnectionConnectMillisMax", stat.getConnectionStat().getConnectMillisMax());
        map.put("ConnectionErrorLastTime", stat.getConnectionStat().getErrorLastTime());
        map.put("ConnectionAliveMillisMax", stat.getConnectionConnectAliveMillisMax());
        map.put("ConnectionAliveMillisMin", stat.getConnectionConnectAliveMillisMin());

        map.put("ConnectionHistogram", stat.getConnectionHistogramValues());
        map.put("StatementHistogram", stat.getStatementStat().getHistogramValues());

        return new CompositeDataSupport(JdbcStatManager.getDataSourceCompositeType(), map);
    }

    public long getID() {
        return this.id;
    }

    public Date getCreatedTime() {
        return createdTime;
    }

    public abstract int getRawDriverMajorVersion();

    public abstract int getRawDriverMinorVersion();

    public abstract String getProperties();

    public Logger getParentLogger() throws SQLFeatureNotSupportedException {
        throw new SQLFeatureNotSupportedException();
    }

    public void closePreapredStatement(PreparedStatementHolder stmtHolder) {
        if (stmtHolder == null) {
            return;
        }
        closedPreparedStatementCount.incrementAndGet();
        decrementCachedPreparedStatementCount();
        incrementCachedPreparedStatementDeleteCount();

        JdbcUtils.close(stmtHolder.getStatement());
    }

    protected void cloneTo(DruidAbstractDataSource to) {
        to.defaultAutoCommit = this.defaultAutoCommit;
        to.defaultReadOnly = this.defaultReadOnly;
        to.defaultTransactionIsolation = this.defaultTransactionIsolation;
        to.defaultCatalog = this.defaultCatalog;
        to.name = this.name;
        to.username = this.username;
        to.password = this.password;
        to.jdbcUrl = this.jdbcUrl;
        to.driverClass = this.driverClass;
        to.connectProperties = this.connectProperties;
        to.passwordCallback = this.passwordCallback;
        to.userCallback = this.userCallback;
        to.initialSize = this.initialSize;
        to.maxActive = this.maxActive;
        to.minIdle = this.minIdle;
        to.maxIdle = this.maxIdle;
        to.maxWait = this.maxWait;
        to.validationQuery = this.validationQuery;
        to.validationQueryTimeout = this.validationQueryTimeout;
        to.testOnBorrow = this.testOnBorrow;
        to.testOnReturn = this.testOnReturn;
        to.testWhileIdle = this.testWhileIdle;
        to.poolPreparedStatements = this.poolPreparedStatements;
        to.sharePreparedStatements = this.sharePreparedStatements;
        to.maxPoolPreparedStatementPerConnectionSize = this.maxPoolPreparedStatementPerConnectionSize;
        to.logWriter = this.logWriter;
        if (this.filters != null) {
            to.filters = new ArrayList<Filter>(this.filters);
        }
        to.exceptionSorter = this.exceptionSorter;
        to.driver = this.driver;
        to.queryTimeout = this.queryTimeout;
        to.transactionQueryTimeout = this.transactionQueryTimeout;
        to.accessToUnderlyingConnectionAllowed = this.accessToUnderlyingConnectionAllowed;
        to.timeBetweenEvictionRunsMillis = this.timeBetweenEvictionRunsMillis;
        to.numTestsPerEvictionRun = this.numTestsPerEvictionRun;
        to.minEvictableIdleTimeMillis = this.minEvictableIdleTimeMillis;
        to.removeAbandoned = this.removeAbandoned;
        to.removeAbandonedTimeoutMillis = this.removeAbandonedTimeoutMillis;
        to.logAbandoned = this.logAbandoned;
        to.maxOpenPreparedStatements = this.maxOpenPreparedStatements;
        if (connectionInitSqls != null) {
            to.connectionInitSqls = new ArrayList<String>(this.connectionInitSqls);
        }
        to.dbType = this.dbType;
        to.timeBetweenConnectErrorMillis = this.timeBetweenConnectErrorMillis;
        to.validConnectionChecker = this.validConnectionChecker;
        to.connectionErrorRetryAttempts = this.connectionErrorRetryAttempts;
        to.breakAfterAcquireFailure = this.breakAfterAcquireFailure;
        to.transactionThresholdMillis = this.transactionThresholdMillis;
        to.dupCloseLogEnable = this.dupCloseLogEnable;
        to.isOracle = this.isOracle;
        to.useOracleImplicitCache = this.useOracleImplicitCache;
    }

    public abstract void discardConnection(Connection realConnection);
}<|MERGE_RESOLUTION|>--- conflicted
+++ resolved
@@ -1475,11 +1475,7 @@
                 if (sql == null) {
                     continue;
                 }
-<<<<<<< HEAD
-                
-=======
-
->>>>>>> 26419df2
+
                 stmt.execute(sql);
             }
         } finally {

/*
 * Copyright 1999-2011 Alibaba Group Holding Ltd.
 *
 * Licensed under the Apache License, Version 2.0 (the "License");
 * you may not use this file except in compliance with the License.
 * You may obtain a copy of the License at
 *
 *      http://www.apache.org/licenses/LICENSE-2.0
 *
 * Unless required by applicable law or agreed to in writing, software
 * distributed under the License is distributed on an "AS IS" BASIS,
 * WITHOUT WARRANTIES OR CONDITIONS OF ANY KIND, either express or implied.
 * See the License for the specific language governing permissions and
 * limitations under the License.
 */
package com.alibaba.druid.wall.spi;

import java.util.ArrayList;
import java.util.List;

import com.alibaba.druid.sql.SQLUtils;
import com.alibaba.druid.sql.ast.SQLName;
import com.alibaba.druid.sql.ast.SQLObject;
import com.alibaba.druid.sql.ast.expr.SQLBinaryOpExpr;
import com.alibaba.druid.sql.ast.expr.SQLIdentifierExpr;
import com.alibaba.druid.sql.ast.expr.SQLInListExpr;
import com.alibaba.druid.sql.ast.expr.SQLMethodInvokeExpr;
import com.alibaba.druid.sql.ast.expr.SQLPropertyExpr;
import com.alibaba.druid.sql.ast.statement.SQLAlterTableStatement;
import com.alibaba.druid.sql.ast.statement.SQLCallStatement;
import com.alibaba.druid.sql.ast.statement.SQLCreateTableStatement;
import com.alibaba.druid.sql.ast.statement.SQLCreateTriggerStatement;
import com.alibaba.druid.sql.ast.statement.SQLDeleteStatement;
import com.alibaba.druid.sql.ast.statement.SQLDropTableStatement;
import com.alibaba.druid.sql.ast.statement.SQLExprTableSource;
import com.alibaba.druid.sql.ast.statement.SQLInsertStatement;
import com.alibaba.druid.sql.ast.statement.SQLSelectGroupByClause;
import com.alibaba.druid.sql.ast.statement.SQLSelectItem;
import com.alibaba.druid.sql.ast.statement.SQLSelectQueryBlock;
import com.alibaba.druid.sql.ast.statement.SQLSelectStatement;
import com.alibaba.druid.sql.ast.statement.SQLSetStatement;
import com.alibaba.druid.sql.ast.statement.SQLUnionQuery;
import com.alibaba.druid.sql.ast.statement.SQLUpdateStatement;
import com.alibaba.druid.sql.dialect.oracle.ast.stmt.OracleAlterTableStatement;
import com.alibaba.druid.sql.dialect.oracle.ast.stmt.OracleCreateTableStatement;
import com.alibaba.druid.sql.dialect.oracle.ast.stmt.OracleDeleteStatement;
import com.alibaba.druid.sql.dialect.oracle.ast.stmt.OracleInsertStatement;
import com.alibaba.druid.sql.dialect.oracle.ast.stmt.OracleMultiInsertStatement;
import com.alibaba.druid.sql.dialect.oracle.ast.stmt.OracleMultiInsertStatement.InsertIntoClause;
import com.alibaba.druid.sql.dialect.oracle.ast.stmt.OracleSelectQueryBlock;
import com.alibaba.druid.sql.dialect.oracle.ast.stmt.OracleSelectTableReference;
import com.alibaba.druid.sql.dialect.oracle.ast.stmt.OracleUpdateStatement;
import com.alibaba.druid.sql.dialect.oracle.visitor.OracleASTVisitorAdapter;
import com.alibaba.druid.wall.Violation;
import com.alibaba.druid.wall.WallConfig;
import com.alibaba.druid.wall.WallProvider;
import com.alibaba.druid.wall.WallVisitor;
import com.alibaba.druid.wall.violation.ErrorCode;
import com.alibaba.druid.wall.violation.IllegalSQLObjectViolation;

public class OracleWallVisitor extends OracleASTVisitorAdapter implements WallVisitor {

    private final WallConfig      config;
    private final WallProvider    provider;
    private final List<Violation> violations  = new ArrayList<Violation>();
    private boolean               sqlModified = false;

    public OracleWallVisitor(WallProvider provider){
        this.config = provider.getConfig();
        this.provider = provider;
    }
    
    @Override
    public boolean isSqlModified() {
        return sqlModified;
    }

    @Override
    public void setSqlModified(boolean sqlModified) {
        this.sqlModified = sqlModified;
    }

    @Override
<<<<<<< HEAD
=======
    public boolean isSqlModified() {
        return sqlModified;
    }

    @Override
    public void setSqlModified(boolean sqlModified) {
        this.sqlModified = sqlModified;
    }

    @Override
>>>>>>> 26419df2
    public WallProvider getProvider() {
        return provider;
    }

    @Override
    public WallConfig getConfig() {
        return config;
    }

    @Override
    public void addViolation(Violation violation) {
        this.violations.add(violation);
    }

    @Override
    public List<Violation> getViolations() {
        return violations;
    }

    public boolean visit(SQLIdentifierExpr x) {
        String name = x.getName();
        name = WallVisitorUtils.form(name);
        if (config.isVariantCheck() && config.getDenyVariants().contains(name)) {
            getViolations().add(new IllegalSQLObjectViolation(ErrorCode.VARIANT_DENY, "variable not allow : " + name,
                                                              toSQL(x)));
        }
        return true;
    }

    public boolean visit(SQLPropertyExpr x) {
        WallVisitorUtils.check(this, x);
        return true;
    }

    public boolean visit(SQLInListExpr x) {
        WallVisitorUtils.check(this, x);
        return true;
    }

    public boolean visit(SQLBinaryOpExpr x) {
        WallVisitorUtils.check(this, x);
        return true;
    }

    @Override
    public boolean visit(SQLMethodInvokeExpr x) {
        WallVisitorUtils.checkFunction(this, x);

        return true;
    }

    public boolean visit(OracleSelectTableReference x) {
        return WallVisitorUtils.check(this, x);
    }

    public boolean visit(SQLExprTableSource x) {
        WallVisitorUtils.check(this, x);

        if (x.getExpr() instanceof SQLName) {
            return false;
        }

        return true;
    }

    public boolean visit(SQLSelectGroupByClause x) {
        WallVisitorUtils.checkHaving(this, x.getHaving());
        return true;
    }

    @Override
    public boolean visit(SQLSelectQueryBlock x) {
        WallVisitorUtils.checkSelelct(this, x);

        return true;
    }

    @Override
    public boolean visit(OracleSelectQueryBlock x) {
        WallVisitorUtils.checkSelelct(this, x);

        return true;
    }

    @Override
    public boolean visit(SQLUnionQuery x) {
        WallVisitorUtils.checkUnion(this, x);

        return true;
    }

    @Override
    public String toSQL(SQLObject obj) {
        return SQLUtils.toOracleString(obj);
    }

    @Override
    public boolean isDenyTable(String name) {
        if (!config.isTableCheck()) {
            return false;
        }

        name = WallVisitorUtils.form(name);
        if (name.startsWith("v$") || name.startsWith("v_$")) {
            return true;
        }
        return !this.provider.checkDenyTable(name);
    }

    public void preVisit(SQLObject x) {
        WallVisitorUtils.preVisitCheck(this, x);
    }

    @Override
    public boolean visit(SQLSelectStatement x) {
        if (!config.isSelelctAllow()) {
            this.getViolations().add(new IllegalSQLObjectViolation(ErrorCode.SELECT_NOT_ALLOW, "select not allow",
                                                                   this.toSQL(x)));
            return false;
        }
        WallVisitorUtils.initWallTopStatementContext();

        return true;
    }
    
    @Override
    public void endVisit(SQLSelectStatement x) {
        WallVisitorUtils.clearWallTopStatementContext();
    }

    @Override
    public boolean visit(OracleInsertStatement x) {
        return visit((SQLInsertStatement) x);
    }

    @Override
    public boolean visit(SQLInsertStatement x) {
        WallVisitorUtils.initWallTopStatementContext();
        WallVisitorUtils.checkInsert(this, x);

        return true;
    }

    @Override
    public void endVisit(OracleInsertStatement x) {
        endVisit((SQLInsertStatement) x);
    }

    @Override
    public void endVisit(SQLInsertStatement x) {
        WallVisitorUtils.clearWallTopStatementContext();
    }

    @Override
    public boolean visit(InsertIntoClause x) {
        WallVisitorUtils.checkInsert(this, x);

        return true;
    }

    @Override
    public boolean visit(OracleMultiInsertStatement x) {
        if (!config.isInsertAllow()) {
            this.getViolations().add(new IllegalSQLObjectViolation(ErrorCode.INSERT_NOT_ALLOW, "insert not allow",
                                                                   this.toSQL(x)));
            return false;
        }
        WallVisitorUtils.initWallTopStatementContext();

        return true;
    }

    @Override
    public void endVisit(OracleMultiInsertStatement x) {
        WallVisitorUtils.clearWallTopStatementContext();
    }

    @Override
    public boolean visit(OracleDeleteStatement x) {
        return visit((SQLDeleteStatement) x);
    }

    @Override
    public boolean visit(SQLDeleteStatement x) {
        WallVisitorUtils.checkDelete(this, x);
        return true;
    }
    
    @Override
    public void endVisit(OracleDeleteStatement x) {
        endVisit((SQLDeleteStatement) x);
    }

    @Override
    public void endVisit(SQLDeleteStatement x) {
        WallVisitorUtils.clearWallTopStatementContext();
    }

    @Override
    public boolean visit(OracleUpdateStatement x) {
        return visit((SQLUpdateStatement) x);
    }

    @Override
    public boolean visit(SQLUpdateStatement x) {
        WallVisitorUtils.initWallTopStatementContext();
        WallVisitorUtils.checkUpdate(this, x);

        return true;
    }

    @Override
    public boolean visit(SQLSelectItem x) {
        WallVisitorUtils.check(this, x);
        return true;
    }

    @Override
    public boolean visit(SQLCreateTableStatement x) {
        WallVisitorUtils.check(this, x);
        return true;
    }

    @Override
    public boolean visit(OracleCreateTableStatement x) {
        WallVisitorUtils.check(this, x);
        return true;
    }

    @Override
    public boolean visit(SQLAlterTableStatement x) {
        WallVisitorUtils.check(this, x);
        return true;
    }

    @Override
    public boolean visit(OracleAlterTableStatement x) {
        WallVisitorUtils.check(this, x);
        return true;
    }

    @Override
    public boolean visit(SQLDropTableStatement x) {
        WallVisitorUtils.check(this, x);
        return true;
    }

    @Override
    public boolean visit(SQLSetStatement x) {
        return false;
    }

<<<<<<< HEAD
=======
    @Override
    public boolean visit(SQLCallStatement x) {
        return false;
    }
    
>>>>>>> 26419df2
    @Override
    public boolean visit(SQLCreateTriggerStatement x) {
        return false;
    }
}
<|MERGE_RESOLUTION|>--- conflicted
+++ resolved
@@ -1,361 +1,345 @@
-/*
- * Copyright 1999-2011 Alibaba Group Holding Ltd.
- *
- * Licensed under the Apache License, Version 2.0 (the "License");
- * you may not use this file except in compliance with the License.
- * You may obtain a copy of the License at
- *
- *      http://www.apache.org/licenses/LICENSE-2.0
- *
- * Unless required by applicable law or agreed to in writing, software
- * distributed under the License is distributed on an "AS IS" BASIS,
- * WITHOUT WARRANTIES OR CONDITIONS OF ANY KIND, either express or implied.
- * See the License for the specific language governing permissions and
- * limitations under the License.
- */
-package com.alibaba.druid.wall.spi;
-
-import java.util.ArrayList;
-import java.util.List;
-
-import com.alibaba.druid.sql.SQLUtils;
-import com.alibaba.druid.sql.ast.SQLName;
-import com.alibaba.druid.sql.ast.SQLObject;
-import com.alibaba.druid.sql.ast.expr.SQLBinaryOpExpr;
-import com.alibaba.druid.sql.ast.expr.SQLIdentifierExpr;
-import com.alibaba.druid.sql.ast.expr.SQLInListExpr;
-import com.alibaba.druid.sql.ast.expr.SQLMethodInvokeExpr;
-import com.alibaba.druid.sql.ast.expr.SQLPropertyExpr;
-import com.alibaba.druid.sql.ast.statement.SQLAlterTableStatement;
-import com.alibaba.druid.sql.ast.statement.SQLCallStatement;
-import com.alibaba.druid.sql.ast.statement.SQLCreateTableStatement;
-import com.alibaba.druid.sql.ast.statement.SQLCreateTriggerStatement;
-import com.alibaba.druid.sql.ast.statement.SQLDeleteStatement;
-import com.alibaba.druid.sql.ast.statement.SQLDropTableStatement;
-import com.alibaba.druid.sql.ast.statement.SQLExprTableSource;
-import com.alibaba.druid.sql.ast.statement.SQLInsertStatement;
-import com.alibaba.druid.sql.ast.statement.SQLSelectGroupByClause;
-import com.alibaba.druid.sql.ast.statement.SQLSelectItem;
-import com.alibaba.druid.sql.ast.statement.SQLSelectQueryBlock;
-import com.alibaba.druid.sql.ast.statement.SQLSelectStatement;
-import com.alibaba.druid.sql.ast.statement.SQLSetStatement;
-import com.alibaba.druid.sql.ast.statement.SQLUnionQuery;
-import com.alibaba.druid.sql.ast.statement.SQLUpdateStatement;
-import com.alibaba.druid.sql.dialect.oracle.ast.stmt.OracleAlterTableStatement;
-import com.alibaba.druid.sql.dialect.oracle.ast.stmt.OracleCreateTableStatement;
-import com.alibaba.druid.sql.dialect.oracle.ast.stmt.OracleDeleteStatement;
-import com.alibaba.druid.sql.dialect.oracle.ast.stmt.OracleInsertStatement;
-import com.alibaba.druid.sql.dialect.oracle.ast.stmt.OracleMultiInsertStatement;
-import com.alibaba.druid.sql.dialect.oracle.ast.stmt.OracleMultiInsertStatement.InsertIntoClause;
-import com.alibaba.druid.sql.dialect.oracle.ast.stmt.OracleSelectQueryBlock;
-import com.alibaba.druid.sql.dialect.oracle.ast.stmt.OracleSelectTableReference;
-import com.alibaba.druid.sql.dialect.oracle.ast.stmt.OracleUpdateStatement;
-import com.alibaba.druid.sql.dialect.oracle.visitor.OracleASTVisitorAdapter;
-import com.alibaba.druid.wall.Violation;
-import com.alibaba.druid.wall.WallConfig;
-import com.alibaba.druid.wall.WallProvider;
-import com.alibaba.druid.wall.WallVisitor;
-import com.alibaba.druid.wall.violation.ErrorCode;
-import com.alibaba.druid.wall.violation.IllegalSQLObjectViolation;
-
-public class OracleWallVisitor extends OracleASTVisitorAdapter implements WallVisitor {
-
-    private final WallConfig      config;
-    private final WallProvider    provider;
-    private final List<Violation> violations  = new ArrayList<Violation>();
-    private boolean               sqlModified = false;
-
-    public OracleWallVisitor(WallProvider provider){
-        this.config = provider.getConfig();
-        this.provider = provider;
-    }
-    
-    @Override
-    public boolean isSqlModified() {
-        return sqlModified;
-    }
-
-    @Override
-    public void setSqlModified(boolean sqlModified) {
-        this.sqlModified = sqlModified;
-    }
-
-    @Override
-<<<<<<< HEAD
-=======
-    public boolean isSqlModified() {
-        return sqlModified;
-    }
-
-    @Override
-    public void setSqlModified(boolean sqlModified) {
-        this.sqlModified = sqlModified;
-    }
-
-    @Override
->>>>>>> 26419df2
-    public WallProvider getProvider() {
-        return provider;
-    }
-
-    @Override
-    public WallConfig getConfig() {
-        return config;
-    }
-
-    @Override
-    public void addViolation(Violation violation) {
-        this.violations.add(violation);
-    }
-
-    @Override
-    public List<Violation> getViolations() {
-        return violations;
-    }
-
-    public boolean visit(SQLIdentifierExpr x) {
-        String name = x.getName();
-        name = WallVisitorUtils.form(name);
-        if (config.isVariantCheck() && config.getDenyVariants().contains(name)) {
-            getViolations().add(new IllegalSQLObjectViolation(ErrorCode.VARIANT_DENY, "variable not allow : " + name,
-                                                              toSQL(x)));
-        }
-        return true;
-    }
-
-    public boolean visit(SQLPropertyExpr x) {
-        WallVisitorUtils.check(this, x);
-        return true;
-    }
-
-    public boolean visit(SQLInListExpr x) {
-        WallVisitorUtils.check(this, x);
-        return true;
-    }
-
-    public boolean visit(SQLBinaryOpExpr x) {
-        WallVisitorUtils.check(this, x);
-        return true;
-    }
-
-    @Override
-    public boolean visit(SQLMethodInvokeExpr x) {
-        WallVisitorUtils.checkFunction(this, x);
-
-        return true;
-    }
-
-    public boolean visit(OracleSelectTableReference x) {
-        return WallVisitorUtils.check(this, x);
-    }
-
-    public boolean visit(SQLExprTableSource x) {
-        WallVisitorUtils.check(this, x);
-
-        if (x.getExpr() instanceof SQLName) {
-            return false;
-        }
-
-        return true;
-    }
-
-    public boolean visit(SQLSelectGroupByClause x) {
-        WallVisitorUtils.checkHaving(this, x.getHaving());
-        return true;
-    }
-
-    @Override
-    public boolean visit(SQLSelectQueryBlock x) {
-        WallVisitorUtils.checkSelelct(this, x);
-
-        return true;
-    }
-
-    @Override
-    public boolean visit(OracleSelectQueryBlock x) {
-        WallVisitorUtils.checkSelelct(this, x);
-
-        return true;
-    }
-
-    @Override
-    public boolean visit(SQLUnionQuery x) {
-        WallVisitorUtils.checkUnion(this, x);
-
-        return true;
-    }
-
-    @Override
-    public String toSQL(SQLObject obj) {
-        return SQLUtils.toOracleString(obj);
-    }
-
-    @Override
-    public boolean isDenyTable(String name) {
-        if (!config.isTableCheck()) {
-            return false;
-        }
-
-        name = WallVisitorUtils.form(name);
-        if (name.startsWith("v$") || name.startsWith("v_$")) {
-            return true;
-        }
-        return !this.provider.checkDenyTable(name);
-    }
-
-    public void preVisit(SQLObject x) {
-        WallVisitorUtils.preVisitCheck(this, x);
-    }
-
-    @Override
-    public boolean visit(SQLSelectStatement x) {
-        if (!config.isSelelctAllow()) {
-            this.getViolations().add(new IllegalSQLObjectViolation(ErrorCode.SELECT_NOT_ALLOW, "select not allow",
-                                                                   this.toSQL(x)));
-            return false;
-        }
-        WallVisitorUtils.initWallTopStatementContext();
-
-        return true;
-    }
-    
-    @Override
-    public void endVisit(SQLSelectStatement x) {
-        WallVisitorUtils.clearWallTopStatementContext();
-    }
-
-    @Override
-    public boolean visit(OracleInsertStatement x) {
-        return visit((SQLInsertStatement) x);
-    }
-
-    @Override
-    public boolean visit(SQLInsertStatement x) {
-        WallVisitorUtils.initWallTopStatementContext();
-        WallVisitorUtils.checkInsert(this, x);
-
-        return true;
-    }
-
-    @Override
-    public void endVisit(OracleInsertStatement x) {
-        endVisit((SQLInsertStatement) x);
-    }
-
-    @Override
-    public void endVisit(SQLInsertStatement x) {
-        WallVisitorUtils.clearWallTopStatementContext();
-    }
-
-    @Override
-    public boolean visit(InsertIntoClause x) {
-        WallVisitorUtils.checkInsert(this, x);
-
-        return true;
-    }
-
-    @Override
-    public boolean visit(OracleMultiInsertStatement x) {
-        if (!config.isInsertAllow()) {
-            this.getViolations().add(new IllegalSQLObjectViolation(ErrorCode.INSERT_NOT_ALLOW, "insert not allow",
-                                                                   this.toSQL(x)));
-            return false;
-        }
-        WallVisitorUtils.initWallTopStatementContext();
-
-        return true;
-    }
-
-    @Override
-    public void endVisit(OracleMultiInsertStatement x) {
-        WallVisitorUtils.clearWallTopStatementContext();
-    }
-
-    @Override
-    public boolean visit(OracleDeleteStatement x) {
-        return visit((SQLDeleteStatement) x);
-    }
-
-    @Override
-    public boolean visit(SQLDeleteStatement x) {
-        WallVisitorUtils.checkDelete(this, x);
-        return true;
-    }
-    
-    @Override
-    public void endVisit(OracleDeleteStatement x) {
-        endVisit((SQLDeleteStatement) x);
-    }
-
-    @Override
-    public void endVisit(SQLDeleteStatement x) {
-        WallVisitorUtils.clearWallTopStatementContext();
-    }
-
-    @Override
-    public boolean visit(OracleUpdateStatement x) {
-        return visit((SQLUpdateStatement) x);
-    }
-
-    @Override
-    public boolean visit(SQLUpdateStatement x) {
-        WallVisitorUtils.initWallTopStatementContext();
-        WallVisitorUtils.checkUpdate(this, x);
-
-        return true;
-    }
-
-    @Override
-    public boolean visit(SQLSelectItem x) {
-        WallVisitorUtils.check(this, x);
-        return true;
-    }
-
-    @Override
-    public boolean visit(SQLCreateTableStatement x) {
-        WallVisitorUtils.check(this, x);
-        return true;
-    }
-
-    @Override
-    public boolean visit(OracleCreateTableStatement x) {
-        WallVisitorUtils.check(this, x);
-        return true;
-    }
-
-    @Override
-    public boolean visit(SQLAlterTableStatement x) {
-        WallVisitorUtils.check(this, x);
-        return true;
-    }
-
-    @Override
-    public boolean visit(OracleAlterTableStatement x) {
-        WallVisitorUtils.check(this, x);
-        return true;
-    }
-
-    @Override
-    public boolean visit(SQLDropTableStatement x) {
-        WallVisitorUtils.check(this, x);
-        return true;
-    }
-
-    @Override
-    public boolean visit(SQLSetStatement x) {
-        return false;
-    }
-
-<<<<<<< HEAD
-=======
-    @Override
-    public boolean visit(SQLCallStatement x) {
-        return false;
-    }
-    
->>>>>>> 26419df2
-    @Override
-    public boolean visit(SQLCreateTriggerStatement x) {
-        return false;
-    }
-}
+/*
+ * Copyright 1999-2011 Alibaba Group Holding Ltd.
+ *
+ * Licensed under the Apache License, Version 2.0 (the "License");
+ * you may not use this file except in compliance with the License.
+ * You may obtain a copy of the License at
+ *
+ *      http://www.apache.org/licenses/LICENSE-2.0
+ *
+ * Unless required by applicable law or agreed to in writing, software
+ * distributed under the License is distributed on an "AS IS" BASIS,
+ * WITHOUT WARRANTIES OR CONDITIONS OF ANY KIND, either express or implied.
+ * See the License for the specific language governing permissions and
+ * limitations under the License.
+ */
+package com.alibaba.druid.wall.spi;
+
+import java.util.ArrayList;
+import java.util.List;
+
+import com.alibaba.druid.sql.SQLUtils;
+import com.alibaba.druid.sql.ast.SQLName;
+import com.alibaba.druid.sql.ast.SQLObject;
+import com.alibaba.druid.sql.ast.expr.SQLBinaryOpExpr;
+import com.alibaba.druid.sql.ast.expr.SQLIdentifierExpr;
+import com.alibaba.druid.sql.ast.expr.SQLInListExpr;
+import com.alibaba.druid.sql.ast.expr.SQLMethodInvokeExpr;
+import com.alibaba.druid.sql.ast.expr.SQLPropertyExpr;
+import com.alibaba.druid.sql.ast.statement.SQLAlterTableStatement;
+import com.alibaba.druid.sql.ast.statement.SQLCallStatement;
+import com.alibaba.druid.sql.ast.statement.SQLCreateTableStatement;
+import com.alibaba.druid.sql.ast.statement.SQLCreateTriggerStatement;
+import com.alibaba.druid.sql.ast.statement.SQLDeleteStatement;
+import com.alibaba.druid.sql.ast.statement.SQLDropTableStatement;
+import com.alibaba.druid.sql.ast.statement.SQLExprTableSource;
+import com.alibaba.druid.sql.ast.statement.SQLInsertStatement;
+import com.alibaba.druid.sql.ast.statement.SQLSelectGroupByClause;
+import com.alibaba.druid.sql.ast.statement.SQLSelectItem;
+import com.alibaba.druid.sql.ast.statement.SQLSelectQueryBlock;
+import com.alibaba.druid.sql.ast.statement.SQLSelectStatement;
+import com.alibaba.druid.sql.ast.statement.SQLSetStatement;
+import com.alibaba.druid.sql.ast.statement.SQLUnionQuery;
+import com.alibaba.druid.sql.ast.statement.SQLUpdateStatement;
+import com.alibaba.druid.sql.dialect.oracle.ast.stmt.OracleAlterTableStatement;
+import com.alibaba.druid.sql.dialect.oracle.ast.stmt.OracleCreateTableStatement;
+import com.alibaba.druid.sql.dialect.oracle.ast.stmt.OracleDeleteStatement;
+import com.alibaba.druid.sql.dialect.oracle.ast.stmt.OracleInsertStatement;
+import com.alibaba.druid.sql.dialect.oracle.ast.stmt.OracleMultiInsertStatement;
+import com.alibaba.druid.sql.dialect.oracle.ast.stmt.OracleMultiInsertStatement.InsertIntoClause;
+import com.alibaba.druid.sql.dialect.oracle.ast.stmt.OracleSelectQueryBlock;
+import com.alibaba.druid.sql.dialect.oracle.ast.stmt.OracleSelectTableReference;
+import com.alibaba.druid.sql.dialect.oracle.ast.stmt.OracleUpdateStatement;
+import com.alibaba.druid.sql.dialect.oracle.visitor.OracleASTVisitorAdapter;
+import com.alibaba.druid.wall.Violation;
+import com.alibaba.druid.wall.WallConfig;
+import com.alibaba.druid.wall.WallProvider;
+import com.alibaba.druid.wall.WallVisitor;
+import com.alibaba.druid.wall.violation.ErrorCode;
+import com.alibaba.druid.wall.violation.IllegalSQLObjectViolation;
+
+public class OracleWallVisitor extends OracleASTVisitorAdapter implements WallVisitor {
+
+    private final WallConfig      config;
+    private final WallProvider    provider;
+    private final List<Violation> violations  = new ArrayList<Violation>();
+    private boolean               sqlModified = false;
+
+    public OracleWallVisitor(WallProvider provider){
+        this.config = provider.getConfig();
+        this.provider = provider;
+    }
+
+    @Override
+    public boolean isSqlModified() {
+        return sqlModified;
+    }
+
+    @Override
+    public void setSqlModified(boolean sqlModified) {
+        this.sqlModified = sqlModified;
+    }
+
+    @Override
+    public WallProvider getProvider() {
+        return provider;
+    }
+
+    @Override
+    public WallConfig getConfig() {
+        return config;
+    }
+
+    @Override
+    public void addViolation(Violation violation) {
+        this.violations.add(violation);
+    }
+
+    @Override
+    public List<Violation> getViolations() {
+        return violations;
+    }
+
+    public boolean visit(SQLIdentifierExpr x) {
+        String name = x.getName();
+        name = WallVisitorUtils.form(name);
+        if (config.isVariantCheck() && config.getDenyVariants().contains(name)) {
+            getViolations().add(new IllegalSQLObjectViolation(ErrorCode.VARIANT_DENY, "variable not allow : " + name,
+                                                              toSQL(x)));
+        }
+        return true;
+    }
+
+    public boolean visit(SQLPropertyExpr x) {
+        WallVisitorUtils.check(this, x);
+        return true;
+    }
+
+    public boolean visit(SQLInListExpr x) {
+        WallVisitorUtils.check(this, x);
+        return true;
+    }
+
+    public boolean visit(SQLBinaryOpExpr x) {
+        WallVisitorUtils.check(this, x);
+        return true;
+    }
+
+    @Override
+    public boolean visit(SQLMethodInvokeExpr x) {
+        WallVisitorUtils.checkFunction(this, x);
+
+        return true;
+    }
+
+    public boolean visit(OracleSelectTableReference x) {
+        return WallVisitorUtils.check(this, x);
+    }
+
+    public boolean visit(SQLExprTableSource x) {
+        WallVisitorUtils.check(this, x);
+
+        if (x.getExpr() instanceof SQLName) {
+            return false;
+        }
+
+        return true;
+    }
+
+    public boolean visit(SQLSelectGroupByClause x) {
+        WallVisitorUtils.checkHaving(this, x.getHaving());
+        return true;
+    }
+
+    @Override
+    public boolean visit(SQLSelectQueryBlock x) {
+        WallVisitorUtils.checkSelelct(this, x);
+
+        return true;
+    }
+
+    @Override
+    public boolean visit(OracleSelectQueryBlock x) {
+        WallVisitorUtils.checkSelelct(this, x);
+
+        return true;
+    }
+
+    @Override
+    public boolean visit(SQLUnionQuery x) {
+        WallVisitorUtils.checkUnion(this, x);
+
+        return true;
+    }
+
+    @Override
+    public String toSQL(SQLObject obj) {
+        return SQLUtils.toOracleString(obj);
+    }
+
+    @Override
+    public boolean isDenyTable(String name) {
+        if (!config.isTableCheck()) {
+            return false;
+        }
+
+        name = WallVisitorUtils.form(name);
+        if (name.startsWith("v$") || name.startsWith("v_$")) {
+            return true;
+        }
+        return !this.provider.checkDenyTable(name);
+    }
+
+    public void preVisit(SQLObject x) {
+        WallVisitorUtils.preVisitCheck(this, x);
+    }
+
+    @Override
+    public boolean visit(SQLSelectStatement x) {
+        if (!config.isSelelctAllow()) {
+            this.getViolations().add(new IllegalSQLObjectViolation(ErrorCode.SELECT_NOT_ALLOW, "select not allow",
+                                                                   this.toSQL(x)));
+            return false;
+        }
+        WallVisitorUtils.initWallTopStatementContext();
+
+        return true;
+    }
+    
+    @Override
+    public void endVisit(SQLSelectStatement x) {
+        WallVisitorUtils.clearWallTopStatementContext();
+    }
+
+    @Override
+    public boolean visit(OracleInsertStatement x) {
+        return visit((SQLInsertStatement) x);
+    }
+
+    @Override
+    public boolean visit(SQLInsertStatement x) {
+        WallVisitorUtils.initWallTopStatementContext();
+        WallVisitorUtils.checkInsert(this, x);
+
+        return true;
+    }
+
+    @Override
+    public void endVisit(OracleInsertStatement x) {
+        endVisit((SQLInsertStatement) x);
+    }
+
+    @Override
+    public void endVisit(SQLInsertStatement x) {
+        WallVisitorUtils.clearWallTopStatementContext();
+    }
+
+    @Override
+    public boolean visit(InsertIntoClause x) {
+        WallVisitorUtils.checkInsert(this, x);
+
+        return true;
+    }
+
+    @Override
+    public boolean visit(OracleMultiInsertStatement x) {
+        if (!config.isInsertAllow()) {
+            this.getViolations().add(new IllegalSQLObjectViolation(ErrorCode.INSERT_NOT_ALLOW, "insert not allow",
+                                                                   this.toSQL(x)));
+            return false;
+        }
+        WallVisitorUtils.initWallTopStatementContext();
+
+        return true;
+    }
+
+    @Override
+    public void endVisit(OracleMultiInsertStatement x) {
+        WallVisitorUtils.clearWallTopStatementContext();
+    }
+
+    @Override
+    public boolean visit(OracleDeleteStatement x) {
+        return visit((SQLDeleteStatement) x);
+    }
+
+    @Override
+    public boolean visit(SQLDeleteStatement x) {
+        WallVisitorUtils.checkDelete(this, x);
+        return true;
+    }
+    
+    @Override
+    public void endVisit(OracleDeleteStatement x) {
+        endVisit((SQLDeleteStatement) x);
+    }
+
+    @Override
+    public void endVisit(SQLDeleteStatement x) {
+        WallVisitorUtils.clearWallTopStatementContext();
+    }
+
+    @Override
+    public boolean visit(OracleUpdateStatement x) {
+        return visit((SQLUpdateStatement) x);
+    }
+
+    @Override
+    public boolean visit(SQLUpdateStatement x) {
+        WallVisitorUtils.initWallTopStatementContext();
+        WallVisitorUtils.checkUpdate(this, x);
+
+        return true;
+    }
+
+    @Override
+    public boolean visit(SQLSelectItem x) {
+        WallVisitorUtils.check(this, x);
+        return true;
+    }
+
+    @Override
+    public boolean visit(SQLCreateTableStatement x) {
+        WallVisitorUtils.check(this, x);
+        return true;
+    }
+
+    @Override
+    public boolean visit(OracleCreateTableStatement x) {
+        WallVisitorUtils.check(this, x);
+        return true;
+    }
+
+    @Override
+    public boolean visit(SQLAlterTableStatement x) {
+        WallVisitorUtils.check(this, x);
+        return true;
+    }
+
+    @Override
+    public boolean visit(OracleAlterTableStatement x) {
+        WallVisitorUtils.check(this, x);
+        return true;
+    }
+
+    @Override
+    public boolean visit(SQLDropTableStatement x) {
+        WallVisitorUtils.check(this, x);
+        return true;
+    }
+
+    @Override
+    public boolean visit(SQLSetStatement x) {
+        return false;
+    }
+
+    @Override
+    public boolean visit(SQLCallStatement x) {
+        return false;
+    }
+    
+    @Override
+    public boolean visit(SQLCreateTriggerStatement x) {
+        return false;
+    }
+}
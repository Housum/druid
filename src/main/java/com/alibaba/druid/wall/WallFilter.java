/*
 * Copyright 1999-2011 Alibaba Group Holding Ltd.
 *
 * Licensed under the Apache License, Version 2.0 (the "License");
 * you may not use this file except in compliance with the License.
 * You may obtain a copy of the License at
 *
 *      http://www.apache.org/licenses/LICENSE-2.0
 *
 * Unless required by applicable law or agreed to in writing, software
 * distributed under the License is distributed on an "AS IS" BASIS,
 * WITHOUT WARRANTIES OR CONDITIONS OF ANY KIND, either express or implied.
 * See the License for the specific language governing permissions and
 * limitations under the License.
 */
package com.alibaba.druid.wall;

import static com.alibaba.druid.util.Utils.getBoolean;

import java.sql.DatabaseMetaData;
import java.sql.SQLException;
import java.sql.Wrapper;
import java.util.Collections;
import java.util.List;
<<<<<<< HEAD
=======
import java.util.Properties;
>>>>>>> 26419df2
import java.util.Set;

import com.alibaba.druid.filter.FilterAdapter;
import com.alibaba.druid.filter.FilterChain;
import com.alibaba.druid.proxy.jdbc.CallableStatementProxy;
import com.alibaba.druid.proxy.jdbc.ConnectionProxy;
import com.alibaba.druid.proxy.jdbc.DataSourceProxy;
import com.alibaba.druid.proxy.jdbc.PreparedStatementProxy;
import com.alibaba.druid.proxy.jdbc.ResultSetProxy;
import com.alibaba.druid.proxy.jdbc.StatementProxy;
import com.alibaba.druid.support.logging.Log;
import com.alibaba.druid.support.logging.LogFactory;
import com.alibaba.druid.util.JdbcUtils;
import com.alibaba.druid.wall.spi.DB2WallProvider;
import com.alibaba.druid.wall.spi.MySqlWallProvider;
import com.alibaba.druid.wall.spi.OracleWallProvider;
import com.alibaba.druid.wall.spi.PGWallProvider;
import com.alibaba.druid.wall.spi.SQLServerWallProvider;
import com.alibaba.druid.wall.violation.SyntaxErrorViolation;

public class WallFilter extends FilterAdapter implements WallFilterMBean {

    private final static Log   LOG            = LogFactory.getLog(WallFilter.class);

    private boolean            inited         = false;

    private WallProvider       provider;

    private String             dbType;

    private WallConfig         config;

    private volatile boolean   logViolation   = false;
    private volatile boolean   throwException = true;

    public final static String ATTR_SQL_STAT  = "wall.sqlStat";

    public WallFilter(){
        configFromProperties(System.getProperties());
    }

    @Override
<<<<<<< HEAD
=======
    public void configFromProperties(Properties properties) {
        {
            Boolean value = getBoolean(properties, "druid.wall.logViolation");
            if (value != null) {
                this.logViolation = value;
            }
        }
        {
            Boolean value = getBoolean(properties, "druid.wall.throwException");
            if (value != null) {
                this.throwException = value;
            }
        }
    }

    @Override
>>>>>>> 26419df2
    public synchronized void init(DataSourceProxy dataSource) {
        if (this.dbType == null || this.dbType.trim().length() == 0) {
            if (dataSource != null && dataSource.getDbType() != null) {
                this.dbType = dataSource.getDbType();
            } else {
                this.dbType = JdbcUtils.getDbType(dataSource.getRawJdbcUrl(), "");
            }
        }

        if (dbType == null) {
            dbType = JdbcUtils.getDbType(dataSource.getUrl(), null);
        }

        if (JdbcUtils.MYSQL.equals(dbType) || //
            JdbcUtils.MARIADB.equals(dbType) || //
            JdbcUtils.H2.equals(dbType)) {
            if (config == null) {
                config = new WallConfig(MySqlWallProvider.DEFAULT_CONFIG_DIR);
            }

            provider = new MySqlWallProvider(config);
        } else if (JdbcUtils.ORACLE.equals(dbType) || JdbcUtils.ALI_ORACLE.equals(dbType)) {
            if (config == null) {
                config = new WallConfig(OracleWallProvider.DEFAULT_CONFIG_DIR);
            }

            provider = new OracleWallProvider(config);
        } else if (JdbcUtils.SQL_SERVER.equals(dbType) || JdbcUtils.JTDS.equals(dbType)) {
            if (config == null) {
                config = new WallConfig(SQLServerWallProvider.DEFAULT_CONFIG_DIR);
            }

            provider = new SQLServerWallProvider(config);
        } else if (JdbcUtils.POSTGRESQL.equals(dbType)) {
            if (config == null) {
                config = new WallConfig(PGWallProvider.DEFAULT_CONFIG_DIR);
            }

            provider = new PGWallProvider(config);
        } else if (JdbcUtils.DB2.equals(dbType)) {
            if (config == null) {
                config = new WallConfig(DB2WallProvider.DEFAULT_CONFIG_DIR);
            }

            provider = new DB2WallProvider(config);
        } else {
            throw new IllegalStateException("dbType not support : " + dbType + ", url " + dataSource.getUrl());
        }
        
        provider.setName(dataSource.getName());

        this.inited = true;
    }

    public String getDbType() {
        return dbType;
    }

    public void setDbType(String dbType) {
        this.dbType = dbType;
    }

    public boolean isLogViolation() {
        return logViolation;
    }

    public void setLogViolation(boolean logViolation) {
        this.logViolation = logViolation;
    }

    public boolean isThrowException() {
        return throwException;
    }

    public void setThrowException(boolean throwException) {
        this.throwException = throwException;
    }

    public void clearProviderCache() {
        if (provider != null) {
            provider.clearCache();
        }
    }

    public Set<String> getProviderWhiteList() {
        if (provider == null) {
            return Collections.emptySet();
        }

        return provider.getWhiteList();
    }

    public WallProvider getProvider() {
        return provider;
    }

    public WallConfig getConfig() {
        return config;
    }

    public void setConfig(WallConfig config) {
        this.config = config;
    }

    public boolean isInited() {
        return inited;
    }

    @Override
    public void statement_addBatch(FilterChain chain, StatementProxy statement, String sql) throws SQLException {
        createWallContext(statement);
        try {
            sql = check(sql);
            chain.statement_addBatch(statement, sql);
        } finally {
            WallContext.clearContext();
        }
    }

    @Override
    public void preparedStatement_addBatch(FilterChain chain, PreparedStatementProxy statement) throws SQLException {
        chain.preparedStatement_addBatch(statement);
    }

    @Override
    public PreparedStatementProxy connection_prepareStatement(FilterChain chain, ConnectionProxy connection, String sql)
                                                                                                                        throws SQLException {
        String dbType = connection.getDirectDataSource().getDbType();
        WallContext.create(dbType);
        try {
            sql = check(sql);
            PreparedStatementProxy stmt = chain.connection_prepareStatement(connection, sql);
            setSqlStatAttribute(stmt);
            return stmt;
        } finally {
            WallContext.clearContext();
        }
    }

    @Override
    public PreparedStatementProxy connection_prepareStatement(FilterChain chain, ConnectionProxy connection,
                                                              String sql, int autoGeneratedKeys) throws SQLException {
        String dbType = connection.getDirectDataSource().getDbType();
        WallContext.create(dbType);
        try {
            sql = check(sql);
            PreparedStatementProxy stmt = chain.connection_prepareStatement(connection, sql, autoGeneratedKeys);
            setSqlStatAttribute(stmt);
            return stmt;
        } finally {
            WallContext.clearContext();
        }
    }

    @Override
    public PreparedStatementProxy connection_prepareStatement(FilterChain chain, ConnectionProxy connection,
                                                              String sql, int resultSetType, int resultSetConcurrency)
                                                                                                                      throws SQLException {
        String dbType = connection.getDirectDataSource().getDbType();
        WallContext.create(dbType);
        try {
            sql = check(sql);
            PreparedStatementProxy stmt = chain.connection_prepareStatement(connection, sql, resultSetType,
                                                                            resultSetConcurrency);
            setSqlStatAttribute(stmt);
            return stmt;
        } finally {
            WallContext.clearContext();
        }
    }

    @Override
    public PreparedStatementProxy connection_prepareStatement(FilterChain chain, ConnectionProxy connection,
                                                              String sql, int resultSetType, int resultSetConcurrency,
                                                              int resultSetHoldability) throws SQLException {
        String dbType = connection.getDirectDataSource().getDbType();
        WallContext.create(dbType);
        try {
            sql = check(sql);
            PreparedStatementProxy stmt = chain.connection_prepareStatement(connection, sql, resultSetType,
                                                                            resultSetConcurrency, resultSetHoldability);
            setSqlStatAttribute(stmt);
            return stmt;
        } finally {
            WallContext.clearContext();
        }
    }

    @Override
    public PreparedStatementProxy connection_prepareStatement(FilterChain chain, ConnectionProxy connection,
                                                              String sql, int[] columnIndexes) throws SQLException {
        String dbType = connection.getDirectDataSource().getDbType();
        WallContext.create(dbType);
        try {
            sql = check(sql);
            PreparedStatementProxy stmt = chain.connection_prepareStatement(connection, sql, columnIndexes);
            setSqlStatAttribute(stmt);
            return stmt;
        } finally {
            WallContext.clearContext();
        }
    }

    @Override
    public PreparedStatementProxy connection_prepareStatement(FilterChain chain, ConnectionProxy connection,
                                                              String sql, String[] columnNames) throws SQLException {
        String dbType = connection.getDirectDataSource().getDbType();
        WallContext.create(dbType);
        try {
            sql = check(sql);
            PreparedStatementProxy stmt = chain.connection_prepareStatement(connection, sql, columnNames);
            setSqlStatAttribute(stmt);
            return stmt;
        } finally {
            WallContext.clearContext();
        }
    }

    @Override
    public CallableStatementProxy connection_prepareCall(FilterChain chain, ConnectionProxy connection, String sql)
                                                                                                                   throws SQLException {
        String dbType = connection.getDirectDataSource().getDbType();
        WallContext.create(dbType);
        try {
            sql = check(sql);
            CallableStatementProxy stmt = chain.connection_prepareCall(connection, sql);
            setSqlStatAttribute(stmt);
            return stmt;
        } finally {
            WallContext.clearContext();
        }
    }

    @Override
    public CallableStatementProxy connection_prepareCall(FilterChain chain, ConnectionProxy connection, String sql,
                                                         int resultSetType, int resultSetConcurrency)
                                                                                                     throws SQLException {
        String dbType = connection.getDirectDataSource().getDbType();
        WallContext.create(dbType);
        try {
            sql = check(sql);
            CallableStatementProxy stmt = chain.connection_prepareCall(connection, sql, resultSetType,
                                                                       resultSetConcurrency);
            setSqlStatAttribute(stmt);
            return stmt;
        } finally {
            WallContext.clearContext();
        }
    }

    @Override
    public CallableStatementProxy connection_prepareCall(FilterChain chain, ConnectionProxy connection, String sql,
                                                         int resultSetType, int resultSetConcurrency,
                                                         int resultSetHoldability) throws SQLException {
        String dbType = connection.getDirectDataSource().getDbType();
        WallContext.create(dbType);
        try {
            sql = check(sql);
            CallableStatementProxy stmt = chain.connection_prepareCall(connection, sql, resultSetType,
                                                                       resultSetConcurrency, resultSetHoldability);
            setSqlStatAttribute(stmt);
            return stmt;
        } finally {
            WallContext.clearContext();
        }
    }

    // //////////////

    @Override
    public boolean statement_execute(FilterChain chain, StatementProxy statement, String sql) throws SQLException {
        WallContext originalContext = WallContext.current();
        try {
            createWallContext(statement);
            sql = check(sql);
            boolean firstResult = chain.statement_execute(statement, sql);
            if (!firstResult) {
                int updateCount = statement.getUpdateCount();
                statExecuteUpdate(updateCount);
            } else {
                setSqlStatAttribute(statement);
            }
            return firstResult;
        } finally {
            if (originalContext != null) {
                WallContext.setContext(originalContext);
            }
        }
    }

    @Override
    public boolean statement_execute(FilterChain chain, StatementProxy statement, String sql, int autoGeneratedKeys)
                                                                                                                    throws SQLException {
        createWallContext(statement);
        try {
            sql = check(sql);
            boolean firstResult = chain.statement_execute(statement, sql, autoGeneratedKeys);
            if (!firstResult) {
                int updateCount = statement.getUpdateCount();
                statExecuteUpdate(updateCount);
            } else {
                setSqlStatAttribute(statement);
            }
            return firstResult;
        } finally {
            WallContext.clearContext();
        }
    }

    @Override
    public boolean statement_execute(FilterChain chain, StatementProxy statement, String sql, int columnIndexes[])
                                                                                                                  throws SQLException {
        createWallContext(statement);
        try {
            sql = check(sql);
            boolean firstResult = chain.statement_execute(statement, sql, columnIndexes);
            if (!firstResult) {
                int updateCount = statement.getUpdateCount();
                statExecuteUpdate(updateCount);
            } else {
                setSqlStatAttribute(statement);
            }
            return firstResult;
        } finally {
            WallContext.clearContext();
        }
    }

    @Override
    public boolean statement_execute(FilterChain chain, StatementProxy statement, String sql, String columnNames[])
                                                                                                                   throws SQLException {
        createWallContext(statement);
        try {
            sql = check(sql);
            boolean firstResult = chain.statement_execute(statement, sql, columnNames);
            if (!firstResult) {
                int updateCount = statement.getUpdateCount();
                statExecuteUpdate(updateCount);
            } else {
                setSqlStatAttribute(statement);
            }
            return firstResult;
        } finally {
            WallContext.clearContext();
        }
    }

    @Override
    public int[] statement_executeBatch(FilterChain chain, StatementProxy statement) throws SQLException {
        WallSqlStat sqlStat = (WallSqlStat) statement.getAttribute(ATTR_SQL_STAT);
        try {
            int[] updateCounts = chain.statement_executeBatch(statement);
            int updateCount = 0;
            for (int i = 0; i < updateCounts.length; ++i) {
                updateCount += updateCounts[i];
            }

            if (sqlStat != null) {
                provider.addUpdateCount(sqlStat, updateCount);
            }

            return updateCounts;
        } finally {
            WallContext.clearContext();
        }
    }

    @Override
    public ResultSetProxy statement_executeQuery(FilterChain chain, StatementProxy statement, String sql)
                                                                                                         throws SQLException {
        createWallContext(statement);
        try {
            sql = check(sql);
            return chain.statement_executeQuery(statement, sql);
        } finally {
            WallContext.clearContext();
        }
    }

    @Override
    public int statement_executeUpdate(FilterChain chain, StatementProxy statement, String sql) throws SQLException {
        createWallContext(statement);
        try {
            sql = check(sql);
            int updateCount = chain.statement_executeUpdate(statement, sql);
            statExecuteUpdate(updateCount);
            return updateCount;
        } finally {
            WallContext.clearContext();
        }
    }

    @Override
    public int statement_executeUpdate(FilterChain chain, StatementProxy statement, String sql, int autoGeneratedKeys)
                                                                                                                      throws SQLException {
        createWallContext(statement);
        try {
            sql = check(sql);
            int updateCount = chain.statement_executeUpdate(statement, sql, autoGeneratedKeys);
            statExecuteUpdate(updateCount);
            return updateCount;
        } finally {
            WallContext.clearContext();
        }
    }

    @Override
    public int statement_executeUpdate(FilterChain chain, StatementProxy statement, String sql, int columnIndexes[])
                                                                                                                    throws SQLException {
        createWallContext(statement);
        try {
            sql = check(sql);
            int updateCount = chain.statement_executeUpdate(statement, sql, columnIndexes);
            statExecuteUpdate(updateCount);
            return updateCount;
        } finally {
            WallContext.clearContext();
        }
    }

    public String getDbType(StatementProxy statement) {
        return statement.getConnectionProxy().getDirectDataSource().getDbType();
    }

    private WallContext createWallContext(StatementProxy statement) {
        String dbType = getDbType(statement);
        WallContext context = WallContext.create(dbType);
        return context;
    }

    @Override
    public int statement_executeUpdate(FilterChain chain, StatementProxy statement, String sql, String columnNames[])
                                                                                                                     throws SQLException {
        createWallContext(statement);
        try {
            sql = check(sql);
            int updateCount = chain.statement_executeUpdate(statement, sql, columnNames);
            statExecuteUpdate(updateCount);
            return updateCount;
        } finally {
            WallContext.clearContext();
        }
    }

    @Override
    public boolean preparedStatement_execute(FilterChain chain, PreparedStatementProxy statement) throws SQLException {
        boolean firstResult = chain.preparedStatement_execute(statement);

        if (!firstResult) {
            WallSqlStat sqlStat = (WallSqlStat) statement.getAttribute(ATTR_SQL_STAT);
            int updateCount = statement.getUpdateCount();
            if (sqlStat != null) {
                provider.addUpdateCount(sqlStat, updateCount);
            }
        }

        return firstResult;
    }

    @Override
    public ResultSetProxy preparedStatement_executeQuery(FilterChain chain, PreparedStatementProxy statement)
                                                                                                             throws SQLException {
        return chain.preparedStatement_executeQuery(statement);
    }

    @Override
    public int preparedStatement_executeUpdate(FilterChain chain, PreparedStatementProxy statement) throws SQLException {
        int updateCount = chain.preparedStatement_executeUpdate(statement);
        WallSqlStat sqlStat = (WallSqlStat) statement.getAttribute(ATTR_SQL_STAT);
        if (sqlStat != null) {
            provider.addUpdateCount(sqlStat, updateCount);
        }
        return updateCount;
    }

    public void setSqlStatAttribute(StatementProxy stmt) {
        WallContext context = WallContext.current();
        if (context == null) {
            return;
        }

        WallSqlStat sqlStat = context.getSqlStat();
        if (sqlStat == null) {
            return;
        }

        stmt.putAttribute(ATTR_SQL_STAT, sqlStat);
    }

    public void statExecuteUpdate(int updateCount) {
        WallContext context = WallContext.current();
        if (context == null) {
            return;
        }

        WallSqlStat sqlStat = context.getSqlStat();
        if (sqlStat == null) {
            return;
        }

        if (updateCount > 0 && sqlStat != null) {
            provider.addUpdateCount(sqlStat, updateCount);
        }
    }

    public String check(String sql) throws SQLException {
        WallCheckResult checkResult = provider.check(sql);
        List<Violation> violations = checkResult.getViolations();

        if (violations.size() > 0) {
            Violation firstViolation = violations.get(0);
            if (isLogViolation()) {
                LOG.error("sql injection violation, " + firstViolation.getMessage() + " : " + sql);
            }

            if (throwException) {
                if (violations.get(0) instanceof SyntaxErrorViolation) {
                    SyntaxErrorViolation violation = (SyntaxErrorViolation) violations.get(0);
                    throw new SQLException("sql injection violation, " + firstViolation.getMessage() + " : " + sql,
                                           violation.getException());
                } else {
                    throw new SQLException("sql injection violation, " + firstViolation.getMessage() + " : " + sql);
                }
            }
        }

        String resultSql = checkResult.getSql();
        return resultSql;
    }

    @Override
    public boolean isWrapperFor(FilterChain chain, Wrapper wrapper, Class<?> iface) throws SQLException {
        if (config.isDoPrivilegedAllow() && WallProvider.ispPivileged()) {
            return chain.isWrapperFor(wrapper, iface);
        }

        if (!this.provider.getConfig().isWrapAllow()) {
            return false;
        }
        return chain.isWrapperFor(wrapper, iface);
    }

    @Override
    public <T> T unwrap(FilterChain chain, Wrapper wrapper, Class<T> iface) throws SQLException {
        if (config.isDoPrivilegedAllow() && WallProvider.ispPivileged()) {
            return chain.unwrap(wrapper, iface);
        }

        if (!this.provider.getConfig().isWrapAllow()) {
            return null;
        }

        return chain.unwrap(wrapper, iface);
    }

    @Override
    public DatabaseMetaData connection_getMetaData(FilterChain chain, ConnectionProxy connection) throws SQLException {
        if (config.isDoPrivilegedAllow() && WallProvider.ispPivileged()) {
            return chain.connection_getMetaData(connection);
        }

        if (!this.provider.getConfig().isMetadataAllow()) {
            if (isLogViolation()) {
                LOG.error("not support method : Connection.getMetdataData");
            }

            if (throwException) {
                throw new WallSQLException("not support method : Connection.getMetdataData");
            } else {

            }
        }

        return chain.connection_getMetaData(connection);
    }

    @Override
    public void resultSet_close(FilterChain chain, ResultSetProxy resultSet) throws SQLException {
        chain.resultSet_close(resultSet);
        int fetchRowCount = resultSet.getFetchRowCount();

        WallSqlStat sqlStat = (WallSqlStat) resultSet.getStatementProxy().getAttribute(ATTR_SQL_STAT);
        if (sqlStat == null) {
            return;
        }

        provider.addFetchRowCount(sqlStat, fetchRowCount);
    }

    public long getViolationCount() {
        return this.provider.getViolationCount();
    }

    public void resetViolationCount() {
        this.provider.reset();
    }

    public void clearWhiteList() {
        this.provider.clearCache();
    }

    public boolean checkValid(String sql) {
        return provider.checkValid(sql);
    }
}<|MERGE_RESOLUTION|>--- conflicted
+++ resolved
@@ -22,10 +22,7 @@
 import java.sql.Wrapper;
 import java.util.Collections;
 import java.util.List;
-<<<<<<< HEAD
-=======
 import java.util.Properties;
->>>>>>> 26419df2
 import java.util.Set;
 
 import com.alibaba.druid.filter.FilterAdapter;
@@ -68,8 +65,6 @@
     }
 
     @Override
-<<<<<<< HEAD
-=======
     public void configFromProperties(Properties properties) {
         {
             Boolean value = getBoolean(properties, "druid.wall.logViolation");
@@ -86,7 +81,6 @@
     }
 
     @Override
->>>>>>> 26419df2
     public synchronized void init(DataSourceProxy dataSource) {
         if (this.dbType == null || this.dbType.trim().length() == 0) {
             if (dataSource != null && dataSource.getDbType() != null) {

/*
 * Copyright 1999-2011 Alibaba Group Holding Ltd.
 *
 * Licensed under the Apache License, Version 2.0 (the "License");
 * you may not use this file except in compliance with the License.
 * You may obtain a copy of the License at
 *
 *      http://www.apache.org/licenses/LICENSE-2.0
 *
 * Unless required by applicable law or agreed to in writing, software
 * distributed under the License is distributed on an "AS IS" BASIS,
 * WITHOUT WARRANTIES OR CONDITIONS OF ANY KIND, either express or implied.
 * See the License for the specific language governing permissions and
 * limitations under the License.
 */
package com.alibaba.druid.wall;

import static com.alibaba.druid.util.JdbcSqlStatUtils.get;

import java.util.Collections;
import java.util.List;
import java.util.Map;
import java.util.concurrent.atomic.AtomicLongFieldUpdater;

public class WallSqlStat {

    private volatile long                            executeCount;
    private volatile long                            fetchRowCount;
    private volatile long                            updateCount;

<<<<<<< HEAD
    final static AtomicLongFieldUpdater<WallSqlStat> executeCountUpdater   = AtomicLongFieldUpdater.newUpdater(WallSqlStat.class,
                                                                                                               "executeCount");
    final static AtomicLongFieldUpdater<WallSqlStat> effectRowCountUpdater = AtomicLongFieldUpdater.newUpdater(WallSqlStat.class,
                                                                                                               "effectRowCount");

=======
    final static AtomicLongFieldUpdater<WallSqlStat> executeCountUpdater  = AtomicLongFieldUpdater.newUpdater(WallSqlStat.class,
                                                                                                              "executeCount");
    final static AtomicLongFieldUpdater<WallSqlStat> fetchRowCountUpdater = AtomicLongFieldUpdater.newUpdater(WallSqlStat.class,
                                                                                                              "fetchRowCount");
    final static AtomicLongFieldUpdater<WallSqlStat> updateCountUpdater   = AtomicLongFieldUpdater.newUpdater(WallSqlStat.class,
                                                                                                              "updateCount");
>>>>>>> 26419df2
    private final Map<String, WallSqlTableStat>      tableStats;

    private final List<Violation>                    violations;

    private final Map<String, WallSqlFunctionStat>   functionStats;

    private final boolean                            syntaxError;

    private String                                   sample;

<<<<<<< HEAD
=======
    private long                                     sqlHash;

>>>>>>> 26419df2
    public WallSqlStat(Map<String, WallSqlTableStat> tableStats, Map<String, WallSqlFunctionStat> functionStats,
                       boolean syntaxError){
        this(tableStats, functionStats, Collections.<Violation> emptyList(), syntaxError);
    }

    public WallSqlStat(Map<String, WallSqlTableStat> tableStats, Map<String, WallSqlFunctionStat> functionStats,
                       List<Violation> violations, boolean syntaxError){
        this.violations = violations;
        this.tableStats = tableStats;
        this.functionStats = functionStats;
        this.syntaxError = syntaxError;
    }

<<<<<<< HEAD
=======
    public long getSqlHash() {
        return sqlHash;
    }

    public void setSqlHash(long sqlHash) {
        this.sqlHash = sqlHash;
    }

>>>>>>> 26419df2
    public String getSample() {
        return sample;
    }

    public void setSample(String sample) {
        this.sample = sample;
    }

    public long incrementAndGetExecuteCount() {
        return executeCountUpdater.incrementAndGet(this);
    }

    public long getExecuteCount() {
        return executeCount;
    }

<<<<<<< HEAD
    public long incrementAndGetEffectRowCount() {
        return effectRowCountUpdater.incrementAndGet(this);
    }

    public long addAndGetEffectRowCount(long delta) {
        return effectRowCountUpdater.addAndGet(this, delta);
=======
    public long incrementAndGetFetchRowCount() {
        return fetchRowCountUpdater.incrementAndGet(this);
    }

    public long addAndFetchRowCount(long delta) {
        return fetchRowCountUpdater.addAndGet(this, delta);
>>>>>>> 26419df2
    }

    public long getEffectRowCount() {
        return fetchRowCount;
    }

    public long getUpdateCount() {
        return updateCount;
    }

    public void addUpdateCount(long delta) {
        updateCountUpdater.addAndGet(this, delta);
    }

    public Map<String, WallSqlTableStat> getTableStats() {
        return tableStats;
    }

    public Map<String, WallSqlFunctionStat> getFunctionStats() {
        return functionStats;
    }

    public List<Violation> getViolations() {
        return violations;
    }

    public boolean isSyntaxError() {
        return syntaxError;
    }

    public WallSqlStatValue getStatValue(boolean reset) {
        final WallSqlStatValue statValue = new WallSqlStatValue();

        statValue.setExecuteCount(get(this, executeCountUpdater, reset));
<<<<<<< HEAD
        statValue.setEffectRowCount(get(this, effectRowCountUpdater, reset));
=======
        statValue.setFetchRowCount(get(this, fetchRowCountUpdater, reset));
        statValue.setUpdateCount(get(this, updateCountUpdater, reset));
>>>>>>> 26419df2
        statValue.setSyntaxError(this.syntaxError);
        statValue.setSqlSample(sample);
        if (violations.size() > 0) {
            String violationMessage = violations.get(0).getMessage();
            statValue.setViolationMessage(violationMessage);
        }

        return statValue;
    }
}<|MERGE_RESOLUTION|>--- conflicted
+++ resolved
@@ -28,20 +28,12 @@
     private volatile long                            fetchRowCount;
     private volatile long                            updateCount;
 
-<<<<<<< HEAD
-    final static AtomicLongFieldUpdater<WallSqlStat> executeCountUpdater   = AtomicLongFieldUpdater.newUpdater(WallSqlStat.class,
-                                                                                                               "executeCount");
-    final static AtomicLongFieldUpdater<WallSqlStat> effectRowCountUpdater = AtomicLongFieldUpdater.newUpdater(WallSqlStat.class,
-                                                                                                               "effectRowCount");
-
-=======
     final static AtomicLongFieldUpdater<WallSqlStat> executeCountUpdater  = AtomicLongFieldUpdater.newUpdater(WallSqlStat.class,
                                                                                                               "executeCount");
     final static AtomicLongFieldUpdater<WallSqlStat> fetchRowCountUpdater = AtomicLongFieldUpdater.newUpdater(WallSqlStat.class,
                                                                                                               "fetchRowCount");
     final static AtomicLongFieldUpdater<WallSqlStat> updateCountUpdater   = AtomicLongFieldUpdater.newUpdater(WallSqlStat.class,
                                                                                                               "updateCount");
->>>>>>> 26419df2
     private final Map<String, WallSqlTableStat>      tableStats;
 
     private final List<Violation>                    violations;
@@ -52,11 +44,8 @@
 
     private String                                   sample;
 
-<<<<<<< HEAD
-=======
     private long                                     sqlHash;
 
->>>>>>> 26419df2
     public WallSqlStat(Map<String, WallSqlTableStat> tableStats, Map<String, WallSqlFunctionStat> functionStats,
                        boolean syntaxError){
         this(tableStats, functionStats, Collections.<Violation> emptyList(), syntaxError);
@@ -70,8 +59,6 @@
         this.syntaxError = syntaxError;
     }
 
-<<<<<<< HEAD
-=======
     public long getSqlHash() {
         return sqlHash;
     }
@@ -80,7 +67,6 @@
         this.sqlHash = sqlHash;
     }
 
->>>>>>> 26419df2
     public String getSample() {
         return sample;
     }
@@ -97,21 +83,12 @@
         return executeCount;
     }
 
-<<<<<<< HEAD
-    public long incrementAndGetEffectRowCount() {
-        return effectRowCountUpdater.incrementAndGet(this);
-    }
-
-    public long addAndGetEffectRowCount(long delta) {
-        return effectRowCountUpdater.addAndGet(this, delta);
-=======
     public long incrementAndGetFetchRowCount() {
         return fetchRowCountUpdater.incrementAndGet(this);
     }
 
     public long addAndFetchRowCount(long delta) {
         return fetchRowCountUpdater.addAndGet(this, delta);
->>>>>>> 26419df2
     }
 
     public long getEffectRowCount() {
@@ -146,12 +123,8 @@
         final WallSqlStatValue statValue = new WallSqlStatValue();
 
         statValue.setExecuteCount(get(this, executeCountUpdater, reset));
-<<<<<<< HEAD
-        statValue.setEffectRowCount(get(this, effectRowCountUpdater, reset));
-=======
         statValue.setFetchRowCount(get(this, fetchRowCountUpdater, reset));
         statValue.setUpdateCount(get(this, updateCountUpdater, reset));
->>>>>>> 26419df2
         statValue.setSyntaxError(this.syntaxError);
         statValue.setSqlSample(sample);
         if (violations.size() > 0) {

--- conflicted
+++ resolved
@@ -40,10 +40,7 @@
 import com.alibaba.druid.sql.visitor.ExportParameterVisitor;
 import com.alibaba.druid.sql.visitor.ParameterizedOutputVisitorUtils;
 import com.alibaba.druid.util.LRUCache;
-<<<<<<< HEAD
-=======
 import com.alibaba.druid.util.Utils;
->>>>>>> 26419df2
 import com.alibaba.druid.wall.spi.WallVisitorUtils;
 import com.alibaba.druid.wall.violation.ErrorCode;
 import com.alibaba.druid.wall.violation.IllegalSQLObjectViolation;
@@ -51,21 +48,14 @@
 
 public abstract class WallProvider {
 
-<<<<<<< HEAD
-=======
     private String                                        name;
 
->>>>>>> 26419df2
     private final Map<String, Object>                     attributes              = new ConcurrentHashMap<String, Object>(
                                                                                                                           1,
                                                                                                                           0.75f,
                                                                                                                           1);
 
     private LRUCache<String, WallSqlStat>                 whiteList;
-<<<<<<< HEAD
-    private LRUCache<String, WallSqlStat>                 whiteMergedList;
-=======
->>>>>>> 26419df2
 
     private int                                           MAX_SQL_LENGTH          = 2048;                                              // 1k
 
@@ -111,8 +101,6 @@
         this.dbType = dbType;
     }
 
-<<<<<<< HEAD
-=======
     public String getName() {
         return name;
     }
@@ -121,7 +109,6 @@
         this.name = name;
     }
 
->>>>>>> 26419df2
     public Map<String, Object> getAttributes() {
         return attributes;
     }
@@ -166,11 +153,8 @@
     }
 
     public void addUpdateCount(WallSqlStat sqlStat, long updateCount) {
-<<<<<<< HEAD
-=======
         sqlStat.addUpdateCount(updateCount);
 
->>>>>>> 26419df2
         Map<String, WallSqlTableStat> sqlTableStats = sqlStat.getTableStats();
         if (sqlTableStats == null) {
             return;
@@ -196,11 +180,7 @@
     }
 
     public void addFetchRowCount(WallSqlStat sqlStat, long fetchRowCount) {
-<<<<<<< HEAD
-        sqlStat.addAndGetEffectRowCount(fetchRowCount);
-=======
         sqlStat.addAndFetchRowCount(fetchRowCount);
->>>>>>> 26419df2
 
         Map<String, WallSqlTableStat> sqlTableStats = sqlStat.getTableStats();
         if (sqlTableStats == null) {
@@ -259,8 +239,6 @@
 
     public WallSqlStat addWhiteSql(String sql, Map<String, WallSqlTableStat> tableStats,
                                    Map<String, WallSqlFunctionStat> functionStats, boolean syntaxError) {
-<<<<<<< HEAD
-=======
         String mergedSql;
         try {
             mergedSql = ParameterizedOutputVisitorUtils.parameterize(sql, dbType);
@@ -304,36 +282,12 @@
             return mergedStat;
         }
 
->>>>>>> 26419df2
         lock.writeLock().lock();
         try {
             if (whiteList == null) {
                 whiteList = new LRUCache<String, WallSqlStat>(whiteSqlMaxSize);
             }
 
-<<<<<<< HEAD
-            if (whiteMergedList == null) {
-                whiteMergedList = new LRUCache<String, WallSqlStat>(whiteSqlMaxSize);
-            }
-
-            WallSqlStat wallStat = whiteList.get(sql);
-            if (wallStat == null) {
-                String mergedSql;
-                try {
-                    mergedSql = ParameterizedOutputVisitorUtils.parameterize(sql, dbType);
-                } catch (Exception ex) {
-                    mergedSql = sql;
-                }
-                wallStat = whiteMergedList.get(mergedSql);
-                if (wallStat == null) {
-                    wallStat = new WallSqlStat(tableStats, functionStats, syntaxError);
-                    whiteMergedList.put(mergedSql, wallStat);
-                    wallStat.setSample(sql);
-                }
-
-                wallStat.incrementAndGetExecuteCount();
-                whiteList.put(sql, wallStat);
-=======
             WallSqlStat wallStat = whiteList.get(sql);
             if (wallStat == null) {
                 wallStat = new WallSqlStat(tableStats, functionStats, syntaxError);
@@ -341,7 +295,6 @@
                 wallStat.setSample(sql);
 
                 wallStat.incrementAndGetExecuteCount();
->>>>>>> 26419df2
             }
 
             return wallStat;
@@ -353,8 +306,6 @@
     public WallSqlStat addBlackSql(String sql, Map<String, WallSqlTableStat> tableStats,
                                    Map<String, WallSqlFunctionStat> functionStats, List<Violation> violations,
                                    boolean syntaxError) {
-<<<<<<< HEAD
-=======
         String mergedSql;
         try {
             mergedSql = ParameterizedOutputVisitorUtils.parameterize(sql, dbType);
@@ -363,7 +314,6 @@
             mergedSql = sql;
         }
 
->>>>>>> 26419df2
         lock.writeLock().lock();
         try {
             if (blackList == null) {
@@ -376,15 +326,6 @@
 
             WallSqlStat wallStat = blackList.get(sql);
             if (wallStat == null) {
-<<<<<<< HEAD
-                String mergedSql;
-                try {
-                    mergedSql = ParameterizedOutputVisitorUtils.parameterize(sql, dbType);
-                } catch (Exception ex) {
-                    mergedSql = sql;
-                }
-=======
->>>>>>> 26419df2
                 wallStat = blackMergedList.get(mergedSql);
                 if (wallStat == null) {
                     wallStat = new WallSqlStat(tableStats, functionStats, violations, syntaxError);
@@ -420,16 +361,10 @@
         Set<String> hashSet = new HashSet<String>();
         lock.readLock().lock();
         try {
-<<<<<<< HEAD
-            if (whiteMergedList != null) {
-                hashSet.addAll(whiteMergedList.keySet());
-            }
-=======
             if (whiteList != null) {
                 hashSet.addAll(whiteList.keySet());
             }
             
->>>>>>> 26419df2
             if (blackMergedList != null) {
                 hashSet.addAll(blackMergedList.keySet());
             }
@@ -460,12 +395,6 @@
             if (whiteList != null) {
                 whiteList = null;
             }
-<<<<<<< HEAD
-            if (whiteMergedList != null) {
-                whiteMergedList = null;
-            }
-=======
->>>>>>> 26419df2
 
             if (blackList != null) {
                 blackList = null;
@@ -501,22 +430,12 @@
     }
 
     public WallSqlStat getWhiteSql(String sql) {
-<<<<<<< HEAD
-=======
         WallSqlStat stat = null;
->>>>>>> 26419df2
         lock.readLock().lock();
         try {
             if (whiteList == null) {
                 return null;
             }
-<<<<<<< HEAD
-
-            return whiteList.get(sql);
-        } finally {
-            lock.readLock().unlock();
-        }
-=======
             stat = whiteList.get(sql);
         } finally {
             lock.readLock().unlock();
@@ -541,7 +460,6 @@
             lock.readLock().unlock();
         }
         return stat;
->>>>>>> 26419df2
     }
 
     public WallSqlStat getBlackSql(String sql) {
@@ -949,10 +867,7 @@
     public WallProviderStatValue getStatValue(boolean reset) {
         WallProviderStatValue statValue = new WallProviderStatValue();
 
-<<<<<<< HEAD
-=======
         statValue.setName(name);
->>>>>>> 26419df2
         statValue.setCheckCount(get(checkCount, reset));
         statValue.setHardCheckCount(get(hardCheckCount, reset));
         statValue.setViolationCount(get(violationCount, reset));
@@ -966,14 +881,11 @@
             WallTableStat tableStat = entry.getValue();
 
             WallTableStatValue tableStatValue = tableStat.getStatValue(reset);
-<<<<<<< HEAD
-=======
 
             if (tableStatValue.getTotalExecuteCount() == 0) {
                 continue;
             }
 
->>>>>>> 26419df2
             tableStatValue.setName(tableName);
 
             statValue.getTables().add(tableStatValue);
@@ -984,13 +896,10 @@
             WallFunctionStat functionStat = entry.getValue();
 
             WallFunctionStatValue functionStatValue = functionStat.getStatValue(reset);
-<<<<<<< HEAD
-=======
 
             if (functionStatValue.getInvokeCount() == 0) {
                 continue;
             }
->>>>>>> 26419df2
             functionStatValue.setName(functionName);
 
             statValue.getFunctions().add(functionStatValue);
@@ -999,14 +908,6 @@
         final Lock lock = reset ? this.lock.writeLock() : this.lock.readLock();
         lock.lock();
         try {
-<<<<<<< HEAD
-            if (this.whiteMergedList != null) {
-                for (Map.Entry<String, WallSqlStat> entry : whiteMergedList.entrySet()) {
-                    String sql = entry.getKey();
-                    WallSqlStat sqlStat = entry.getValue();
-                    WallSqlStatValue sqlStatValue = sqlStat.getStatValue(reset);
-                    sqlStatValue.setSql(sql);
-=======
             if (this.whiteList != null) {
                 for (Map.Entry<String, WallSqlStat> entry : whiteList.entrySet()) {
                     String sql = entry.getKey();
@@ -1026,7 +927,6 @@
                     }
                     sqlStatValue.setSqlHash(sqlHash);
                     
->>>>>>> 26419df2
                     statValue.getWhiteList().add(sqlStatValue);
                 }
             }
@@ -1036,14 +936,11 @@
                     String sql = entry.getKey();
                     WallSqlStat sqlStat = entry.getValue();
                     WallSqlStatValue sqlStatValue = sqlStat.getStatValue(reset);
-<<<<<<< HEAD
-=======
 
                     if (sqlStatValue.getExecuteCount() == 0) {
                         continue;
                     }
 
->>>>>>> 26419df2
                     sqlStatValue.setSql(sql);
                     statValue.getBlackList().add(sqlStatValue);
                 }

--- conflicted
+++ resolved
@@ -34,14 +34,8 @@
         return instance;
     }
 
-<<<<<<< HEAD
-    static {
-        strategy = new DruidDataSourceStatReflectStatStrategy();
-        ctx = new DruidDataSourceStatStrategyContext(strategy);
-=======
     private Set<Object> getDruidDataSourceInstances() {
         return DruidDataSourceStatManager.getInstances().keySet();
->>>>>>> 60808c12
     }
 
     public void resetDataSourceStat() {

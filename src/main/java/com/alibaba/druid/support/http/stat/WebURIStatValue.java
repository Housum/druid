--- conflicted
+++ resolved
@@ -94,15 +94,6 @@
 
     private List<ProfileEntryStatValue> profileEntryStatValueList;
 
-<<<<<<< HEAD
-    protected long                      histogram_0_1;
-    protected long                      histogram_1_10;
-    protected long                       histogram_10_100;
-    protected long                       histogram_100_1000;
-    protected int                       histogram_1000_10000;
-    protected int                       histogram_10000_100000;
-    protected int                       histogram_100000_1000000;
-=======
     @MField(name = "h1", aggregate = AggregateType.Sum)
     protected long                      histogram_0_1;
 
@@ -124,7 +115,6 @@
     protected int                       histogram_100000_1000000;
 
     @MField(name = "hmore", aggregate = AggregateType.Sum)
->>>>>>> 26419df2
     protected int                       histogram_1000000_more;
 
     public long[] getHistogram() {

package com.alibaba.druid.sql.dialect.postgresql.visitor;

import com.alibaba.druid.sql.ast.SQLSetQuantifier;
import com.alibaba.druid.sql.ast.statement.SQLSelectQueryBlock;
<<<<<<< HEAD
=======
import com.alibaba.druid.sql.dialect.postgresql.ast.PGCurrentOfExpr;
>>>>>>> 62e0835c
import com.alibaba.druid.sql.dialect.postgresql.ast.PGDeleteStatement;
import com.alibaba.druid.sql.dialect.postgresql.ast.PGSelectQueryBlock;
import com.alibaba.druid.sql.dialect.postgresql.ast.PGSelectQueryBlock.FetchClause;
import com.alibaba.druid.sql.dialect.postgresql.ast.PGSelectQueryBlock.ForClause;
import com.alibaba.druid.sql.dialect.postgresql.ast.PGSelectQueryBlock.IntoClause;
import com.alibaba.druid.sql.dialect.postgresql.ast.PGSelectQueryBlock.WindowClause;
import com.alibaba.druid.sql.dialect.postgresql.ast.PGTruncateStatement;
import com.alibaba.druid.sql.dialect.postgresql.ast.PGWithClause;
import com.alibaba.druid.sql.dialect.postgresql.ast.PGWithQuery;
import com.alibaba.druid.sql.visitor.SQLASTOutputVisitor;

<<<<<<< HEAD
public class PGOutputVisitor extends SQLASTOutputVisitor implements
		PGASTVisitor {

	public PGOutputVisitor(Appendable appender) {
		super(appender);
	}

	@Override
	public void endVisit(WindowClause x) {

	}

	@Override
	public boolean visit(WindowClause x) {
		print("WINDOW ");
		x.getName().accept(this);
		print(" AS ");
		for (int i = 0; i < x.getDefinition().size(); ++i) {
			if (i != 0) {
				println(", ");
			}
			print("(");
			x.getDefinition().get(i).accept(this);
			print(")");
		}
		return false;
	}

	@Override
	public void endVisit(FetchClause x) {

	}

	@Override
	public boolean visit(FetchClause x) {
		print("FETCH ");
		if (FetchClause.Option.FIRST.equals(x.getOption())) {
			print("FIRST ");
		} else if (FetchClause.Option.NEXT.equals(x.getOption())) {
			print("NEXT ");
		}
		x.getCount().accept(this);
		print(" ROWS ONLY");
		return false;
	}

	@Override
	public void endVisit(ForClause x) {

	}

	@Override
	public boolean visit(ForClause x) {
		print("FOR ");
		if (ForClause.Option.UPDATE.equals(x.getOption())) {
			print("UPDATE ");
		} else if (ForClause.Option.SHARE.equals(x.getOption())) {
			print("SHARE ");
		}

		if (x.getOf().size() > 0) {
			for (int i = 0; i < x.getOf().size(); ++i) {
				if (i != 0) {
					println(", ");
				}
				x.getOf().get(i).accept(this);
			}
		}
		
		if (x.isNoWait()) {
			print(" NOWAIT");
		}

		return false;
	}

	@Override
	public void endVisit(PGWithQuery x) {

	}

	@Override
	public boolean visit(PGWithQuery x) {
		x.getName().accept(this);

		if (x.getColumns().size() > 0) {
			print(" (");
			printAndAccept(x.getColumns(), ", ");
			print(")");
		}
		println();
		print("AS");
		println();
		print("(");
		incrementIndent();
		println();
		x.getSubQuery().accept(this);
		decrementIndent();
		println();
		print(")");

		return false;
	}

	@Override
	public void endVisit(PGWithClause x) {

	}

	@Override
	public boolean visit(PGWithClause x) {
		print("WITH");
		incrementIndent();
		println();
		printlnAndAccept(x.getWithQuery(), ", ");
		decrementIndent();
		return false;
	}

	public boolean visit(SQLSelectQueryBlock x) {
		if (x instanceof PGSelectQueryBlock) {
			return visit((PGSelectQueryBlock) x);
		}

		return super.visit(x);
	}

	public boolean visit(PGSelectQueryBlock x) {
		if (x.getWith() != null) {
			x.getWith().accept(this);
			println();
		}

		print("SELECT ");

		if (SQLSetQuantifier.ALL == x.getDistionOption()) {
			print("ALL ");
		} else if (SQLSetQuantifier.DISTINCT == x.getDistionOption()) {
			print("DISTINCT ");

			if (x.getDistinctOn() != null) {
				print("ON ");
				printAndAccept(x.getDistinctOn(), ", ");
			}
		}

		printSelectList(x.getSelectList());
		
		if (x.getInto() != null) {
			println();
			x.getInto().accept(this);
		}

		if (x.getFrom() != null) {
			println();
			print("FROM ");
			x.getFrom().accept(this);
		}

		if (x.getWhere() != null) {
			println();
			print("WHERE ");
			x.getWhere().accept(this);
		}

		if (x.getGroupBy() != null) {
			print(" ");
			x.getGroupBy().accept(this);
		}

		if (x.getWindow() != null) {
			println();
			x.getWindow().accept(this);
		}

		if (x.getOrderBy() != null) {
			println();
			x.getOrderBy().accept(this);
		}

		if (x.getLimit() != null) {
			println();
			print("LIMIT ");
			x.getLimit().accept(this);
		}

		if (x.getOffset() != null) {
			println();
			print("OFFSET ");
			x.getOffset().accept(this);
			print(" ROWS");
		}

		if (x.getFetch() != null) {
			println();
			x.getFetch().accept(this);
		}

		if (x.getForClause() != null) {
			println();
			x.getForClause().accept(this);
		}

		return false;
	}

	@Override
	public void endVisit(IntoClause x) {
		
	}

	@Override
	public boolean visit(IntoClause x) {
		print("INTO ");
		if (x.getOption() != null) {
			print(x.getOption().name());
			print(" ");
		}
		x.getTable().accept(this);
		return false;
	}
	
	@Override
	public void endVisit(PGTruncateStatement x) {
	    
	}
	
	@Override
	public boolean visit(PGTruncateStatement x) {
	    print("TRUNCATE TABLE ");
	    if (x.isOnly()) {
	        print("ONLY ");
	    }
	    
	    printlnAndAccept(x.getTableNames(), ", ");
	    
	    if (x.getRestartIdentity() != null) {
	        if (x.getRestartIdentity().booleanValue()) {
	            print(" RESTART IDENTITY");
	        } else {
	            print(" CONTINUE IDENTITY");
	        }
	    }
	    
	    if (x.getCascade() != null) {
=======
public class PGOutputVisitor extends SQLASTOutputVisitor implements PGASTVisitor {

    public PGOutputVisitor(Appendable appender){
        super(appender);
    }

    @Override
    public void endVisit(WindowClause x) {

    }

    @Override
    public boolean visit(WindowClause x) {
        print("WINDOW ");
        x.getName().accept(this);
        print(" AS ");
        for (int i = 0; i < x.getDefinition().size(); ++i) {
            if (i != 0) {
                println(", ");
            }
            print("(");
            x.getDefinition().get(i).accept(this);
            print(")");
        }
        return false;
    }

    @Override
    public void endVisit(FetchClause x) {

    }

    @Override
    public boolean visit(FetchClause x) {
        print("FETCH ");
        if (FetchClause.Option.FIRST.equals(x.getOption())) {
            print("FIRST ");
        } else if (FetchClause.Option.NEXT.equals(x.getOption())) {
            print("NEXT ");
        }
        x.getCount().accept(this);
        print(" ROWS ONLY");
        return false;
    }

    @Override
    public void endVisit(ForClause x) {

    }

    @Override
    public boolean visit(ForClause x) {
        print("FOR ");
        if (ForClause.Option.UPDATE.equals(x.getOption())) {
            print("UPDATE ");
        } else if (ForClause.Option.SHARE.equals(x.getOption())) {
            print("SHARE ");
        }

        if (x.getOf().size() > 0) {
            for (int i = 0; i < x.getOf().size(); ++i) {
                if (i != 0) {
                    println(", ");
                }
                x.getOf().get(i).accept(this);
            }
        }

        if (x.isNoWait()) {
            print(" NOWAIT");
        }

        return false;
    }

    @Override
    public void endVisit(PGWithQuery x) {

    }

    @Override
    public boolean visit(PGWithQuery x) {
        x.getName().accept(this);

        if (x.getColumns().size() > 0) {
            print(" (");
            printAndAccept(x.getColumns(), ", ");
            print(")");
        }
        println();
        print("AS");
        println();
        print("(");
        incrementIndent();
        println();
        x.getSubQuery().accept(this);
        decrementIndent();
        println();
        print(")");

        return false;
    }

    @Override
    public void endVisit(PGWithClause x) {

    }

    @Override
    public boolean visit(PGWithClause x) {
        print("WITH");
        incrementIndent();
        println();
        printlnAndAccept(x.getWithQuery(), ", ");
        decrementIndent();
        return false;
    }

    public boolean visit(SQLSelectQueryBlock x) {
        if (x instanceof PGSelectQueryBlock) {
            return visit((PGSelectQueryBlock) x);
        }

        return super.visit(x);
    }

    public boolean visit(PGSelectQueryBlock x) {
        if (x.getWith() != null) {
            x.getWith().accept(this);
            println();
        }

        print("SELECT ");

        if (SQLSetQuantifier.ALL == x.getDistionOption()) {
            print("ALL ");
        } else if (SQLSetQuantifier.DISTINCT == x.getDistionOption()) {
            print("DISTINCT ");

            if (x.getDistinctOn() != null) {
                print("ON ");
                printAndAccept(x.getDistinctOn(), ", ");
            }
        }

        printSelectList(x.getSelectList());

        if (x.getInto() != null) {
            println();
            x.getInto().accept(this);
        }

        if (x.getFrom() != null) {
            println();
            print("FROM ");
            x.getFrom().accept(this);
        }

        if (x.getWhere() != null) {
            println();
            print("WHERE ");
            x.getWhere().accept(this);
        }

        if (x.getGroupBy() != null) {
            print(" ");
            x.getGroupBy().accept(this);
        }

        if (x.getWindow() != null) {
            println();
            x.getWindow().accept(this);
        }

        if (x.getOrderBy() != null) {
            println();
            x.getOrderBy().accept(this);
        }

        if (x.getLimit() != null) {
            println();
            print("LIMIT ");
            x.getLimit().accept(this);
        }

        if (x.getOffset() != null) {
            println();
            print("OFFSET ");
            x.getOffset().accept(this);
            print(" ROWS");
        }

        if (x.getFetch() != null) {
            println();
            x.getFetch().accept(this);
        }

        if (x.getForClause() != null) {
            println();
            x.getForClause().accept(this);
        }

        return false;
    }

    @Override
    public void endVisit(IntoClause x) {

    }

    @Override
    public boolean visit(IntoClause x) {
        print("INTO ");
        if (x.getOption() != null) {
            print(x.getOption().name());
            print(" ");
        }
        x.getTable().accept(this);
        return false;
    }

    @Override
    public void endVisit(PGTruncateStatement x) {

    }

    @Override
    public boolean visit(PGTruncateStatement x) {
        print("TRUNCATE TABLE ");
        if (x.isOnly()) {
            print("ONLY ");
        }

        printlnAndAccept(x.getTableNames(), ", ");

        if (x.getRestartIdentity() != null) {
            if (x.getRestartIdentity().booleanValue()) {
                print(" RESTART IDENTITY");
            } else {
                print(" CONTINUE IDENTITY");
            }
        }

        if (x.getCascade() != null) {
>>>>>>> 62e0835c
            if (x.getCascade().booleanValue()) {
                print(" CASCADE");
            } else {
                print(" RESTRICT");
            }
        }
<<<<<<< HEAD
	    return false;
	}

    @Override
    public void endVisit(PGDeleteStatement x) {
        
=======
        return false;
    }

    @Override
    public void endVisit(PGDeleteStatement x) {

>>>>>>> 62e0835c
    }

    @Override
    public boolean visit(PGDeleteStatement x) {
        if (x.getWith() != null) {
            x.getWith().accept(this);
            println();
        }
<<<<<<< HEAD
        
        print("DELETE FROM ");
        
=======

        print("DELETE FROM ");

>>>>>>> 62e0835c
        if (x.isOnly()) {
            print("ONLY ");
        }

        x.getTableName().accept(this);
<<<<<<< HEAD
        
=======

>>>>>>> 62e0835c
        if (x.getAlias() != null) {
            print(" AS ");
            print(x.getAlias());
        }
<<<<<<< HEAD
        
=======

>>>>>>> 62e0835c
        if (x.getUsing().size() > 0) {
            println();
            print("USING ");
            printAndAccept(x.getUsing(), ", ");
        }
<<<<<<< HEAD
        
=======

>>>>>>> 62e0835c
        if (x.getWhere() != null) {
            println();
            print("WHERE ");
            x.getWhere().accept(this);
        }

        return false;
    }
<<<<<<< HEAD
=======

    @Override
    public void endVisit(PGCurrentOfExpr x) {

    }

    @Override
    public boolean visit(PGCurrentOfExpr x) {
        print("CURRENT OF ");
        x.getCursor().accept(this);
        return false;
    }
>>>>>>> 62e0835c
}<|MERGE_RESOLUTION|>--- conflicted
+++ resolved
@@ -2,10 +2,7 @@
 
 import com.alibaba.druid.sql.ast.SQLSetQuantifier;
 import com.alibaba.druid.sql.ast.statement.SQLSelectQueryBlock;
-<<<<<<< HEAD
-=======
 import com.alibaba.druid.sql.dialect.postgresql.ast.PGCurrentOfExpr;
->>>>>>> 62e0835c
 import com.alibaba.druid.sql.dialect.postgresql.ast.PGDeleteStatement;
 import com.alibaba.druid.sql.dialect.postgresql.ast.PGSelectQueryBlock;
 import com.alibaba.druid.sql.dialect.postgresql.ast.PGSelectQueryBlock.FetchClause;
@@ -17,253 +14,6 @@
 import com.alibaba.druid.sql.dialect.postgresql.ast.PGWithQuery;
 import com.alibaba.druid.sql.visitor.SQLASTOutputVisitor;
 
-<<<<<<< HEAD
-public class PGOutputVisitor extends SQLASTOutputVisitor implements
-		PGASTVisitor {
-
-	public PGOutputVisitor(Appendable appender) {
-		super(appender);
-	}
-
-	@Override
-	public void endVisit(WindowClause x) {
-
-	}
-
-	@Override
-	public boolean visit(WindowClause x) {
-		print("WINDOW ");
-		x.getName().accept(this);
-		print(" AS ");
-		for (int i = 0; i < x.getDefinition().size(); ++i) {
-			if (i != 0) {
-				println(", ");
-			}
-			print("(");
-			x.getDefinition().get(i).accept(this);
-			print(")");
-		}
-		return false;
-	}
-
-	@Override
-	public void endVisit(FetchClause x) {
-
-	}
-
-	@Override
-	public boolean visit(FetchClause x) {
-		print("FETCH ");
-		if (FetchClause.Option.FIRST.equals(x.getOption())) {
-			print("FIRST ");
-		} else if (FetchClause.Option.NEXT.equals(x.getOption())) {
-			print("NEXT ");
-		}
-		x.getCount().accept(this);
-		print(" ROWS ONLY");
-		return false;
-	}
-
-	@Override
-	public void endVisit(ForClause x) {
-
-	}
-
-	@Override
-	public boolean visit(ForClause x) {
-		print("FOR ");
-		if (ForClause.Option.UPDATE.equals(x.getOption())) {
-			print("UPDATE ");
-		} else if (ForClause.Option.SHARE.equals(x.getOption())) {
-			print("SHARE ");
-		}
-
-		if (x.getOf().size() > 0) {
-			for (int i = 0; i < x.getOf().size(); ++i) {
-				if (i != 0) {
-					println(", ");
-				}
-				x.getOf().get(i).accept(this);
-			}
-		}
-		
-		if (x.isNoWait()) {
-			print(" NOWAIT");
-		}
-
-		return false;
-	}
-
-	@Override
-	public void endVisit(PGWithQuery x) {
-
-	}
-
-	@Override
-	public boolean visit(PGWithQuery x) {
-		x.getName().accept(this);
-
-		if (x.getColumns().size() > 0) {
-			print(" (");
-			printAndAccept(x.getColumns(), ", ");
-			print(")");
-		}
-		println();
-		print("AS");
-		println();
-		print("(");
-		incrementIndent();
-		println();
-		x.getSubQuery().accept(this);
-		decrementIndent();
-		println();
-		print(")");
-
-		return false;
-	}
-
-	@Override
-	public void endVisit(PGWithClause x) {
-
-	}
-
-	@Override
-	public boolean visit(PGWithClause x) {
-		print("WITH");
-		incrementIndent();
-		println();
-		printlnAndAccept(x.getWithQuery(), ", ");
-		decrementIndent();
-		return false;
-	}
-
-	public boolean visit(SQLSelectQueryBlock x) {
-		if (x instanceof PGSelectQueryBlock) {
-			return visit((PGSelectQueryBlock) x);
-		}
-
-		return super.visit(x);
-	}
-
-	public boolean visit(PGSelectQueryBlock x) {
-		if (x.getWith() != null) {
-			x.getWith().accept(this);
-			println();
-		}
-
-		print("SELECT ");
-
-		if (SQLSetQuantifier.ALL == x.getDistionOption()) {
-			print("ALL ");
-		} else if (SQLSetQuantifier.DISTINCT == x.getDistionOption()) {
-			print("DISTINCT ");
-
-			if (x.getDistinctOn() != null) {
-				print("ON ");
-				printAndAccept(x.getDistinctOn(), ", ");
-			}
-		}
-
-		printSelectList(x.getSelectList());
-		
-		if (x.getInto() != null) {
-			println();
-			x.getInto().accept(this);
-		}
-
-		if (x.getFrom() != null) {
-			println();
-			print("FROM ");
-			x.getFrom().accept(this);
-		}
-
-		if (x.getWhere() != null) {
-			println();
-			print("WHERE ");
-			x.getWhere().accept(this);
-		}
-
-		if (x.getGroupBy() != null) {
-			print(" ");
-			x.getGroupBy().accept(this);
-		}
-
-		if (x.getWindow() != null) {
-			println();
-			x.getWindow().accept(this);
-		}
-
-		if (x.getOrderBy() != null) {
-			println();
-			x.getOrderBy().accept(this);
-		}
-
-		if (x.getLimit() != null) {
-			println();
-			print("LIMIT ");
-			x.getLimit().accept(this);
-		}
-
-		if (x.getOffset() != null) {
-			println();
-			print("OFFSET ");
-			x.getOffset().accept(this);
-			print(" ROWS");
-		}
-
-		if (x.getFetch() != null) {
-			println();
-			x.getFetch().accept(this);
-		}
-
-		if (x.getForClause() != null) {
-			println();
-			x.getForClause().accept(this);
-		}
-
-		return false;
-	}
-
-	@Override
-	public void endVisit(IntoClause x) {
-		
-	}
-
-	@Override
-	public boolean visit(IntoClause x) {
-		print("INTO ");
-		if (x.getOption() != null) {
-			print(x.getOption().name());
-			print(" ");
-		}
-		x.getTable().accept(this);
-		return false;
-	}
-	
-	@Override
-	public void endVisit(PGTruncateStatement x) {
-	    
-	}
-	
-	@Override
-	public boolean visit(PGTruncateStatement x) {
-	    print("TRUNCATE TABLE ");
-	    if (x.isOnly()) {
-	        print("ONLY ");
-	    }
-	    
-	    printlnAndAccept(x.getTableNames(), ", ");
-	    
-	    if (x.getRestartIdentity() != null) {
-	        if (x.getRestartIdentity().booleanValue()) {
-	            print(" RESTART IDENTITY");
-	        } else {
-	            print(" CONTINUE IDENTITY");
-	        }
-	    }
-	    
-	    if (x.getCascade() != null) {
-=======
 public class PGOutputVisitor extends SQLASTOutputVisitor implements PGASTVisitor {
 
     public PGOutputVisitor(Appendable appender){
@@ -508,28 +258,18 @@
         }
 
         if (x.getCascade() != null) {
->>>>>>> 62e0835c
             if (x.getCascade().booleanValue()) {
                 print(" CASCADE");
             } else {
                 print(" RESTRICT");
             }
         }
-<<<<<<< HEAD
-	    return false;
-	}
+        return false;
+    }
 
     @Override
     public void endVisit(PGDeleteStatement x) {
-        
-=======
-        return false;
-    }
-
-    @Override
-    public void endVisit(PGDeleteStatement x) {
-
->>>>>>> 62e0835c
+
     }
 
     @Override
@@ -538,44 +278,26 @@
             x.getWith().accept(this);
             println();
         }
-<<<<<<< HEAD
-        
+
         print("DELETE FROM ");
-        
-=======
-
-        print("DELETE FROM ");
-
->>>>>>> 62e0835c
+
         if (x.isOnly()) {
             print("ONLY ");
         }
 
         x.getTableName().accept(this);
-<<<<<<< HEAD
-        
-=======
-
->>>>>>> 62e0835c
+
         if (x.getAlias() != null) {
             print(" AS ");
             print(x.getAlias());
         }
-<<<<<<< HEAD
-        
-=======
-
->>>>>>> 62e0835c
+
         if (x.getUsing().size() > 0) {
             println();
             print("USING ");
             printAndAccept(x.getUsing(), ", ");
         }
-<<<<<<< HEAD
-        
-=======
-
->>>>>>> 62e0835c
+
         if (x.getWhere() != null) {
             println();
             print("WHERE ");
@@ -584,8 +306,6 @@
 
         return false;
     }
-<<<<<<< HEAD
-=======
 
     @Override
     public void endVisit(PGCurrentOfExpr x) {
@@ -596,7 +316,7 @@
     public boolean visit(PGCurrentOfExpr x) {
         print("CURRENT OF ");
         x.getCursor().accept(this);
-        return false;
-    }
->>>>>>> 62e0835c
+
+        return false;
+    }
 }
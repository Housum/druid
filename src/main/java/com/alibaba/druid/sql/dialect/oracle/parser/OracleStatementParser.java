--- conflicted
+++ resolved
@@ -20,11 +20,8 @@
 
 import com.alibaba.druid.sql.ast.SQLExpr;
 import com.alibaba.druid.sql.ast.SQLStatement;
-<<<<<<< HEAD
 import com.alibaba.druid.sql.ast.expr.SQLBinaryOpExpr;
 import com.alibaba.druid.sql.ast.expr.SQLBinaryOperator;
-=======
->>>>>>> 9cf9c0d4
 import com.alibaba.druid.sql.ast.statement.SQLInsertInto;
 import com.alibaba.druid.sql.ast.statement.SQLSelect;
 import com.alibaba.druid.sql.ast.statement.SQLSelectStatement;
@@ -74,16 +71,6 @@
         }
     }
 
-    protected void parseInsert0_hinits(SQLInsertInto insertStatement) {
-        if (insertStatement instanceof OracleInsertStatement) {
-            OracleInsertStatement stmt = (OracleInsertStatement) insertStatement;
-            this.createExprParser().parseHints(stmt.getHints());
-        } else {
-            List<OracleHint> hints = new ArrayList<OracleHint>();
-            this.createExprParser().parseHints(hints);
-        }
-    }
-
     @Override
     public void parseStatementList(List<SQLStatement> statementList) throws ParserException {
         for (;;) {

/*
 * Copyright 1999-2011 Alibaba Group Holding Ltd.
 *
 * Licensed under the Apache License, Version 2.0 (the "License");
 * you may not use this file except in compliance with the License.
 * You may obtain a copy of the License at
 *
 *      http://www.apache.org/licenses/LICENSE-2.0
 *
 * Unless required by applicable law or agreed to in writing, software
 * distributed under the License is distributed on an "AS IS" BASIS,
 * WITHOUT WARRANTIES OR CONDITIONS OF ANY KIND, either express or implied.
 * See the License for the specific language governing permissions and
 * limitations under the License.
 */
package com.alibaba.druid.sql.dialect.oracle.parser;

import java.util.ArrayList;
import java.util.List;

import com.alibaba.druid.sql.ast.SQLExpr;
import com.alibaba.druid.sql.ast.SQLName;
import com.alibaba.druid.sql.ast.SQLStatement;
import com.alibaba.druid.sql.ast.expr.SQLBinaryOpExpr;
import com.alibaba.druid.sql.ast.expr.SQLBinaryOperator;
import com.alibaba.druid.sql.ast.expr.SQLCharExpr;
import com.alibaba.druid.sql.ast.statement.SQLColumnDefinition;
import com.alibaba.druid.sql.ast.statement.SQLInsertInto;
import com.alibaba.druid.sql.ast.statement.SQLSelect;
import com.alibaba.druid.sql.ast.statement.SQLSelectOrderByItem;
import com.alibaba.druid.sql.ast.statement.SQLSelectStatement;
import com.alibaba.druid.sql.ast.statement.SQLSetStatement;
import com.alibaba.druid.sql.ast.statement.SQLTableSource;
import com.alibaba.druid.sql.ast.statement.SQLUpdateSetItem;
import com.alibaba.druid.sql.dialect.oracle.ast.OracleHint;
import com.alibaba.druid.sql.dialect.oracle.ast.clause.OracleErrorLoggingClause;
import com.alibaba.druid.sql.dialect.oracle.ast.clause.OracleParameter;
import com.alibaba.druid.sql.dialect.oracle.ast.clause.OracleReturningClause;
import com.alibaba.druid.sql.dialect.oracle.ast.stmt.OracleAlterIndexStatement;
import com.alibaba.druid.sql.dialect.oracle.ast.stmt.OracleAlterProcedureStatement;
import com.alibaba.druid.sql.dialect.oracle.ast.stmt.OracleAlterSessionStatement;
import com.alibaba.druid.sql.dialect.oracle.ast.stmt.OracleAlterTableAddColumn;
import com.alibaba.druid.sql.dialect.oracle.ast.stmt.OracleAlterTableAddConstaint;
import com.alibaba.druid.sql.dialect.oracle.ast.stmt.OracleAlterTableDropPartition;
import com.alibaba.druid.sql.dialect.oracle.ast.stmt.OracleAlterTableItem;
import com.alibaba.druid.sql.dialect.oracle.ast.stmt.OracleAlterTableModify;
import com.alibaba.druid.sql.dialect.oracle.ast.stmt.OracleAlterTableRenameTo;
import com.alibaba.druid.sql.dialect.oracle.ast.stmt.OracleAlterTableSplitPartition;
import com.alibaba.druid.sql.dialect.oracle.ast.stmt.OracleAlterTableSplitPartition.NestedTablePartitionSpec;
import com.alibaba.druid.sql.dialect.oracle.ast.stmt.OracleAlterTableSplitPartition.TableSpaceItem;
import com.alibaba.druid.sql.dialect.oracle.ast.stmt.OracleAlterTableSplitPartition.UpdateIndexesClause;
import com.alibaba.druid.sql.dialect.oracle.ast.stmt.OracleAlterTableStatement;
import com.alibaba.druid.sql.dialect.oracle.ast.stmt.OracleAlterTableTruncatePartition;
import com.alibaba.druid.sql.dialect.oracle.ast.stmt.OracleBlockStatement;
import com.alibaba.druid.sql.dialect.oracle.ast.stmt.OracleCommitStatement;
import com.alibaba.druid.sql.dialect.oracle.ast.stmt.OracleCreateIndexStatement;
import com.alibaba.druid.sql.dialect.oracle.ast.stmt.OracleDeleteStatement;
import com.alibaba.druid.sql.dialect.oracle.ast.stmt.OracleExceptionStatement;
import com.alibaba.druid.sql.dialect.oracle.ast.stmt.OracleExplainStatement;
import com.alibaba.druid.sql.dialect.oracle.ast.stmt.OracleExprStatement;
import com.alibaba.druid.sql.dialect.oracle.ast.stmt.OracleForStatement;
import com.alibaba.druid.sql.dialect.oracle.ast.stmt.OracleGotoStatement;
import com.alibaba.druid.sql.dialect.oracle.ast.stmt.OracleGrantStatement;
import com.alibaba.druid.sql.dialect.oracle.ast.stmt.OracleIfStatement;
import com.alibaba.druid.sql.dialect.oracle.ast.stmt.OracleInsertStatement;
import com.alibaba.druid.sql.dialect.oracle.ast.stmt.OracleLabelStatement;
import com.alibaba.druid.sql.dialect.oracle.ast.stmt.OracleLockTableStatement;
import com.alibaba.druid.sql.dialect.oracle.ast.stmt.OracleLockTableStatement.LockMode;
import com.alibaba.druid.sql.dialect.oracle.ast.stmt.OracleMergeStatement;
import com.alibaba.druid.sql.dialect.oracle.ast.stmt.OracleMultiInsertStatement;
import com.alibaba.druid.sql.dialect.oracle.ast.stmt.OraclePLSQLCommitStatement;
import com.alibaba.druid.sql.dialect.oracle.ast.stmt.OraclePrimaryKey;
import com.alibaba.druid.sql.dialect.oracle.ast.stmt.OracleSetTransactionStatement;
import com.alibaba.druid.sql.dialect.oracle.ast.stmt.OracleStatement;
import com.alibaba.druid.sql.parser.Lexer;
import com.alibaba.druid.sql.parser.ParserException;
import com.alibaba.druid.sql.parser.SQLStatementParser;
import com.alibaba.druid.sql.parser.Token;

public class OracleStatementParser extends SQLStatementParser {

    public OracleStatementParser(String sql){
        super(new OracleLexer(sql));
        this.lexer.nextToken();
        this.exprParser = createExprParser();
    }

    public OracleStatementParser(Lexer lexer){
        super(lexer);
        this.exprParser = createExprParser();
    }

    protected OracleExprParser createExprParser() {
        return new OracleExprParser(lexer);
    }

    public OracleCreateTableParser getSQLCreateTableParser() {
        return new OracleCreateTableParser(lexer);
    }

    protected void parseInsert0_hinits(SQLInsertInto insertStatement) {
        if (insertStatement instanceof OracleInsertStatement) {
            OracleInsertStatement stmt = (OracleInsertStatement) insertStatement;
            this.createExprParser().parseHints(stmt.getHints());
        } else {
            List<OracleHint> hints = new ArrayList<OracleHint>();
            this.createExprParser().parseHints(hints);
        }
    }

    @Override
    public void parseStatementList(List<SQLStatement> statementList) throws ParserException {
        parseStatementList(statementList, -1);
    }

    public void parseStatementList(List<SQLStatement> statementList, int max) throws ParserException {
        for (;;) {
            if (max != -1) {
                if (statementList.size() >= max) {
                    return;
                }
            }

            if (lexer.token() == Token.EOF) {
                return;
            }
            if (lexer.token() == Token.END) {
                return;
            }
            if (lexer.token() == Token.ELSE) {
                return;
            }

            if (lexer.token() == (Token.SEMI)) {
                lexer.nextToken();
                continue;
            }

            if (lexer.token() == (Token.SELECT)) {
                statementList.add(new SQLSelectStatement(new OracleSelectParser(this.lexer).select()));
                continue;
            }

            if (lexer.token() == (Token.UPDATE)) {
                statementList.add(new OracleUpdateParser(this.lexer).parseUpdate());
                continue;
            }

            if (lexer.token() == (Token.CREATE)) {
                statementList.add(parseCreate());
                continue;
            }

            if (lexer.token() == Token.INSERT) {
                statementList.add(parseInsert());
                continue;
            }

            if (lexer.token() == (Token.DELETE)) {
                statementList.add(parseDelete());
                continue;
            }

            if (lexer.token() == (Token.SLASH)) {
                lexer.nextToken();
                statementList.add(new OraclePLSQLCommitStatement());
                continue;
            }

            if (lexer.token() == Token.ALTER) {
                statementList.add(parserAlter());
                continue;
            }

            if (lexer.token() == Token.WITH) {
                statementList.add(new SQLSelectStatement(new OracleSelectParser(this.lexer).select()));
                continue;
            }

            if (identifierEquals("CALL")) {
                statementList.add(this.parseCall());
                continue;
            }

            if (lexer.token() == Token.MERGE) {
                statementList.add(this.parseMerge());
                continue;
            }

            if (lexer.token() == Token.BEGIN) {
                statementList.add(this.parseBlock());
                continue;
            }

            if (lexer.token() == Token.DECLARE) {
                statementList.add(this.parseBlock());
                continue;
            }

            if (lexer.token() == Token.LOCK) {
                statementList.add(this.parseLock());
                continue;
            }

            if (lexer.token() == Token.TRUNCATE) {
                statementList.add(this.parseTruncate());
                continue;
            }

            if (lexer.token() == Token.VARIANT) {
                SQLExpr variant = this.exprParser.primary();
                if (variant instanceof SQLBinaryOpExpr) {
                    SQLBinaryOpExpr binaryOpExpr = (SQLBinaryOpExpr) variant;
                    if (binaryOpExpr.getOperator() == SQLBinaryOperator.Assignment) {
                        SQLSetStatement stmt = new SQLSetStatement(binaryOpExpr.getLeft(), binaryOpExpr.getRight());
                        statementList.add(stmt);
                        continue;
                    }
                }
                accept(Token.COLONEQ);
                SQLExpr value = this.exprParser.expr();

                SQLSetStatement stmt = new SQLSetStatement(variant, value);
                statementList.add(stmt);
                continue;
            }

            if (lexer.token() == Token.EXCEPTION) {
                statementList.add(this.parseException());
                continue;
            }

            if (lexer.token() == Token.IDENTIFIER) {
                if (identifierEquals("EXPLAIN")) {
                    statementList.add(this.parseExplain());
                    continue;
                }

                SQLExpr expr = exprParser.expr();
                OracleExprStatement stmt = new OracleExprStatement(expr);
                statementList.add(stmt);
                continue;
            }

            if (lexer.token() == Token.LPAREN) {
                char ch = lexer.current();
                int bp = lexer.bp();
                lexer.nextToken();

                if (lexer.token() == Token.SELECT) {
                    lexer.reset(bp, ch, Token.LPAREN);
                    statementList.add(this.parseSelect());
                    continue;
                } else {
                    throw new ParserException("TODO : " + lexer.token() + " " + lexer.stringVal());
                }
            }

            if (lexer.token() == Token.SET) {
                statementList.add(this.parseSet());
                continue;
            }

            if (lexer.token() == Token.GRANT) {
                statementList.add(this.parseGrant());
                continue;
            }
            if (lexer.token() == Token.COMMENT) {
                statementList.add(this.parseComment());
                continue;
            }
            if (lexer.token() == Token.FOR) {
                statementList.add(this.parseFor());
                continue;
            }
            if (lexer.token() == Token.IF) {
                statementList.add(this.parseIf());
                continue;
            }

            if (lexer.token() == Token.GOTO) {
                lexer.nextToken();
                SQLName label = this.exprParser.name();
                OracleGotoStatement stmt = new OracleGotoStatement(label);
                statementList.add(stmt);
                continue;
            }

            if (lexer.token() == Token.COMMIT) {
                lexer.nextToken();
<<<<<<< HEAD
                
=======

>>>>>>> cad7e432
                if (identifierEquals("WORK")) {
                    lexer.nextToken();
                }
                OracleCommitStatement stmt = new OracleCommitStatement();
                statementList.add(stmt);
                continue;
            }

            if (lexer.token() == Token.LTLT) {
                lexer.nextToken();
                SQLName label = this.exprParser.name();
                OracleLabelStatement stmt = new OracleLabelStatement(label);
                accept(Token.GTGT);
                statementList.add(stmt);
                continue;
            }

            throw new ParserException("TODO : " + lexer.token() + " " + lexer.stringVal());
        }
    }

    public SQLStatement parseIf() {
        accept(Token.IF);

        OracleIfStatement stmt = new OracleIfStatement();

        stmt.setCondition(this.exprParser.expr());

        accept(Token.THEN);

        this.parseStatementList(stmt.getStatements());

        while (lexer.token() == Token.ELSE) {
            lexer.nextToken();

            if (lexer.token() == Token.IF) {
                lexer.nextToken();

                OracleIfStatement.ElseIf elseIf = new OracleIfStatement.ElseIf();

                elseIf.setCondition(this.exprParser.expr());

                accept(Token.THEN);
                this.parseStatementList(elseIf.getStatements());

                stmt.getElseIfList().add(elseIf);
            } else {
                OracleIfStatement.Else elseItem = new OracleIfStatement.Else();
                this.parseStatementList(elseItem.getStatements());
                stmt.setElseItem(elseItem);
                break;
            }
        }

        accept(Token.END);
        accept(Token.IF);

        return stmt;
    }

    public OracleForStatement parseFor() {
        accept(Token.FOR);

        OracleForStatement stmt = new OracleForStatement();

        stmt.setIndex(this.exprParser.name());
        accept(Token.IN);
        stmt.setRange(this.exprParser.expr());
        accept(Token.LOOP);

        this.parseStatementList(stmt.getStatements());
        accept(Token.END);
        accept(Token.LOOP);
        return stmt;
    }

    public SQLStatement parseGrant() {
        accept(Token.GRANT);
        OracleGrantStatement stmt = new OracleGrantStatement();

        for (;;) {
            if (lexer.token() == Token.ALL) {
                lexer.nextToken();
                if (identifierEquals("PRIVILEGES")) {
                    lexer.nextToken();
                }
                stmt.getPrivileges().add("ALL");
            } else if (lexer.token() == Token.SELECT) {
                stmt.getPrivileges().add("SELECT");
                lexer.nextToken();
            } else if (lexer.token() == Token.UPDATE) {
                stmt.getPrivileges().add("UPDATE");
                lexer.nextToken();
            } else if (lexer.token() == Token.DELETE) {
                stmt.getPrivileges().add("DELETE");
                lexer.nextToken();
            } else if (lexer.token() == Token.INSERT) {
                stmt.getPrivileges().add("INSERT");
                lexer.nextToken();
            } else if (lexer.token() == Token.CREATE) {
                lexer.nextToken();

                if (lexer.token() == Token.TABLE) {
                    stmt.getPrivileges().add("CREATE TABLE");
                    lexer.nextToken();
                } else if (identifierEquals("SYNONYM")) {
                    stmt.getPrivileges().add("CREATE SYNONYM");
                    lexer.nextToken();
                } else {
                    throw new ParserException("TODO : " + lexer.token() + " " + lexer.stringVal());
                }
            }

            if (lexer.token() == Token.COMMA) {
                lexer.nextToken();
                continue;
            }
            break;
        }

        if (lexer.token() == Token.ON) {
            lexer.nextToken();
            stmt.setOn(this.exprParser.expr());
        }

        return stmt;
    }

    public SQLStatement parseSet() {
        accept(Token.SET);
        acceptIdentifier("TRANSACTION");
        acceptIdentifier("NAME");
        OracleSetTransactionStatement stmt = new OracleSetTransactionStatement();
        stmt.setName(this.exprParser.expr());
        return stmt;
    }

    public SQLStatement parseTruncate() {
        return super.parseTruncate();
    }

    public OracleStatement parserAlter() {
        accept(Token.ALTER);
        if (lexer.token() == Token.SESSION) {
            lexer.nextToken();

            OracleAlterSessionStatement stmt = new OracleAlterSessionStatement();
            if (lexer.token() == Token.SET) {
                lexer.nextToken();
                parseAssignItems(stmt.getItems());
            } else {
                throw new ParserException("TODO : " + lexer.token() + " " + lexer.stringVal());
            }
            return stmt;
        } else if (lexer.token() == Token.PROCEDURE) {
            lexer.nextToken();
            OracleAlterProcedureStatement stmt = new OracleAlterProcedureStatement();
            stmt.setName(this.exprParser.name());
            if (identifierEquals("COMPILE")) {
                lexer.nextToken();
                stmt.setCompile(true);
            }

            if (identifierEquals("REUSE")) {
                lexer.nextToken();
                acceptIdentifier("SETTINGS");
                stmt.setReuseSettings(true);
            }

            return stmt;
        } else if (lexer.token() == Token.TABLE) {
            return parseAlterTable();
        } else if (lexer.token() == Token.INDEX) {
            lexer.nextToken();
            OracleAlterIndexStatement stmt = new OracleAlterIndexStatement();
            stmt.setName(this.exprParser.name());

            for (;;) {
                if (identifierEquals("rebuild")) {
                    lexer.nextToken();

                    OracleAlterIndexStatement.Rebuild rebuild = new OracleAlterIndexStatement.Rebuild();
                    stmt.setRebuild(rebuild);
                    continue;
                } else if (identifierEquals("MONITORING")) {
                    lexer.nextToken();
                    acceptIdentifier("USAGE");
                    stmt.setMonitoringUsage(Boolean.TRUE);
                    continue;
                } else if (identifierEquals("PARALLEL")) {
                    lexer.nextToken();
                    stmt.setParallel(this.exprParser.expr());
                }
                break;
            }

            return stmt;
        }

        throw new ParserException("TODO : " + lexer.token() + " " + lexer.stringVal());
    }

    private OracleStatement parseAlterTable() {
        lexer.nextToken();
        OracleAlterTableStatement stmt = new OracleAlterTableStatement();
        stmt.setName(this.exprParser.name());

        for (;;) {
            if (identifierEquals("ADD")) {
                lexer.nextToken();

                if (lexer.token() == Token.LPAREN) {
                    lexer.nextToken();
                    SQLColumnDefinition columnDef = this.exprParser.parseColumn();
                    accept(Token.RPAREN);

                    OracleAlterTableAddColumn item = new OracleAlterTableAddColumn();
                    item.setColumn(columnDef);

                    stmt.getItems().add(item);
                } else if (lexer.token() == Token.CONSTRAINT) {
                    stmt.getItems().add(parseConstaint());
                } else {
                    throw new ParserException("TODO : " + lexer.token() + " " + lexer.stringVal());
                }

                continue;
            } else if (identifierEquals("MOVE")) {
                throw new ParserException("TODO : " + lexer.token() + " " + lexer.stringVal());
            } else if (identifierEquals("RENAME")) {
                stmt.getItems().add(parseAlterTableRename());
            } else if (identifierEquals("MODIFY")) {
                lexer.nextToken();

                if (lexer.token() == Token.LPAREN) {
                    lexer.nextToken();
                    OracleAlterTableModify item = new OracleAlterTableModify();

                    for (;;) {
                        SQLColumnDefinition columnDef = this.exprParser.parseColumn();
                        item.getColumns().add(columnDef);
                        if (lexer.token() == Token.COMMA) {
                            lexer.nextToken();
                            continue;
                        }
                        break;
                    }
                    accept(Token.RPAREN);
                    stmt.getItems().add(item);
                } else {
                    throw new ParserException("TODO : " + lexer.token() + " " + lexer.stringVal());
                }

                continue;
            } else if (identifierEquals("SPLIT")) {
                parseAlterTableSplit(stmt);
                continue;
            } else if (lexer.token() == Token.TRUNCATE) {
                lexer.nextToken();
                if (identifierEquals("PARTITION")) {
                    lexer.nextToken();
                    OracleAlterTableTruncatePartition item = new OracleAlterTableTruncatePartition();
                    item.setName(this.exprParser.name());
                    stmt.getItems().add(item);
                } else {
                    throw new ParserException("TODO : " + lexer.token() + " " + lexer.stringVal());
                }
                continue;
            } else if (lexer.token() == Token.DROP) {
                parseAlterTableDrop(stmt);
                continue;
            }

            break;
        }

        return stmt;
    }

    private OracleAlterTableItem parseAlterTableRename() {
        acceptIdentifier("RENAME");

        if (lexer.token() == Token.TO) {
            lexer.nextToken();
            OracleAlterTableRenameTo item = new OracleAlterTableRenameTo();
            item.setTo(this.exprParser.name());
            return item;
        }
        throw new ParserException("TODO : " + lexer.token() + " " + lexer.stringVal());
    }

    private OracleAlterTableAddConstaint parseConstaint() {
        accept(Token.CONSTRAINT);

        OracleAlterTableAddConstaint item = new OracleAlterTableAddConstaint();

        SQLName name = this.exprParser.name();

        if (lexer.token() == Token.PRIMARY) {
            lexer.nextToken();
            accept(Token.KEY);

            OraclePrimaryKey primaryKey = new OraclePrimaryKey();
            accept(Token.LPAREN);
            this.exprParser.exprList(primaryKey.getColumns());
            accept(Token.RPAREN);

            item.setConstraint(primaryKey);
            if (lexer.token() == Token.USING) {
                lexer.nextToken();
                accept(Token.INDEX);
                primaryKey.setUsingIndex(this.exprParser.expr());
            }

            primaryKey.setName(name);

            item.setConstraint(primaryKey);

            return item;
        }

        throw new ParserException("TODO : " + lexer.token() + " " + lexer.stringVal());
    }

    private void parseAlterTableDrop(OracleAlterTableStatement stmt) {
        lexer.nextToken();
        if (identifierEquals("PARTITION")) {
            lexer.nextToken();
            OracleAlterTableDropPartition item = new OracleAlterTableDropPartition();
            item.setName(this.exprParser.name());
            stmt.getItems().add(item);
        } else {
            throw new ParserException("TODO : " + lexer.token() + " " + lexer.stringVal());
        }
    }

    private void parseAlterTableSplit(OracleAlterTableStatement stmt) {
        lexer.nextToken();
        if (identifierEquals("PARTITION")) {
            lexer.nextToken();
            OracleAlterTableSplitPartition item = new OracleAlterTableSplitPartition();
            item.setName(this.exprParser.name());

            if (lexer.token() == Token.AT) {
                lexer.nextToken();
                accept(Token.LPAREN);
                this.exprParser.exprList(item.getAt());
                accept(Token.RPAREN);
            } else {
                throw new ParserException("TODO : " + lexer.token() + " " + lexer.stringVal());
            }

            if (lexer.token() == Token.INTO) {
                lexer.nextToken();
                accept(Token.LPAREN);

                for (;;) {
                    NestedTablePartitionSpec spec = new NestedTablePartitionSpec();
                    acceptIdentifier("PARTITION");
                    spec.setPartition(this.exprParser.name());

                    for (;;) {
                        if (identifierEquals("TABLESPACE")) {
                            lexer.nextToken();
                            SQLName tablespace = this.exprParser.name();
                            spec.getSegmentAttributeItems().add(new TableSpaceItem(tablespace));
                            continue;
                        } else if (identifierEquals("PCTREE")) {
                            throw new ParserException("TODO : " + lexer.token() + " " + lexer.stringVal());
                        } else if (identifierEquals("PCTUSED")) {
                            throw new ParserException("TODO : " + lexer.token() + " " + lexer.stringVal());
                        } else if (identifierEquals("INITRANS")) {
                            throw new ParserException("TODO : " + lexer.token() + " " + lexer.stringVal());

                        } else if (identifierEquals("STORAGE")) {
                            throw new ParserException("TODO : " + lexer.token() + " " + lexer.stringVal());

                        } else if (identifierEquals("LOGGING")) {
                            throw new ParserException("TODO : " + lexer.token() + " " + lexer.stringVal());
                        } else if (identifierEquals("NOLOGGING")) {
                            throw new ParserException("TODO : " + lexer.token() + " " + lexer.stringVal());
                        } else if (identifierEquals("FILESYSTEM_LIKE_LOGGING")) {
                            throw new ParserException("TODO : " + lexer.token() + " " + lexer.stringVal());

                        }

                        break;
                    }

                    item.getInto().add(spec);

                    if (lexer.token() == Token.COMMA) {
                        lexer.nextToken();
                        continue;
                    }
                    break;
                }
                accept(Token.RPAREN);
            }

            if (lexer.token() == Token.UPDATE) {
                lexer.nextToken();
                acceptIdentifier("INDEXES");
                UpdateIndexesClause updateIndexes = new UpdateIndexesClause();
                item.setUpdateIndexes(updateIndexes);
            }
            stmt.getItems().add(item);
        } else {
            throw new ParserException("TODO : " + lexer.token() + " " + lexer.stringVal());
        }
    }

    public OracleLockTableStatement parseLock() {
        accept(Token.LOCK);
        accept(Token.TABLE);

        OracleLockTableStatement stmt = new OracleLockTableStatement();
        stmt.setTable(this.exprParser.name());

        accept(Token.IN);
        if (lexer.token() == Token.SHARE) {
            stmt.setLockMode(LockMode.SHARE);
            lexer.nextToken();
        } else if (lexer.token() == Token.EXCLUSIVE) {
            stmt.setLockMode(LockMode.EXCLUSIVE);
            lexer.nextToken();
        }
        accept(Token.MODE);

        if (lexer.token() == Token.NOWAIT) {
            lexer.nextToken();
        } else if (lexer.token() == Token.WAIT) {
            lexer.nextToken();
            stmt.setWait(exprParser.expr());
        }
        return stmt;
    }

    public OracleStatement parseBlock() {
        OracleBlockStatement block = new OracleBlockStatement();

        if (lexer.token() == Token.DECLARE) {
            lexer.nextToken();

            for (;;) {
                OracleParameter parameter = new OracleParameter();
                parameter.setName(this.exprParser.name());
                parameter.setDataType(this.exprParser.parseDataType());

                block.getParameters().add(parameter);

                if (lexer.token() == Token.COLONEQ) {
                    lexer.nextToken();
                    parameter.setDefaultValue(this.exprParser.expr());
                }
                parameter.setParent(block);
                accept(Token.SEMI);
                if (lexer.token() != Token.BEGIN) {
                    continue;
                }

                break;
            }
        }

        accept(Token.BEGIN);

        parseStatementList(block.getStatementList());

        accept(Token.END);

        return block;
    }

    public OracleSelectParser createSQLSelectParser() {
        return new OracleSelectParser(this.lexer);
    }

    public OracleMergeStatement parseMerge() throws ParserException {
        accept(Token.MERGE);

        OracleMergeStatement stmt = new OracleMergeStatement();

        OracleExprParser exprParser = this.createExprParser();
        exprParser.parseHints(stmt.getHints());

        accept(Token.INTO);
        stmt.setInto(exprParser.name());

        stmt.setAlias(as());

        accept(Token.USING);

        SQLTableSource using = this.createSQLSelectParser().parseTableSource();
        stmt.setUsing(using);

        accept(Token.ON);
        stmt.setOn(exprParser.expr());

        boolean insertFlag = false;
        if (lexer.token() == Token.WHEN) {
            lexer.nextToken();
            if (lexer.token() == Token.MATCHED) {
                OracleMergeStatement.MergeUpdateClause updateClause = new OracleMergeStatement.MergeUpdateClause();
                lexer.nextToken();
                accept(Token.THEN);
                accept(Token.UPDATE);
                accept(Token.SET);

                for (;;) {
                    SQLUpdateSetItem item = new SQLUpdateSetItem();
                    item.setColumn(this.exprParser.name());
                    accept(Token.EQ);
                    item.setValue(this.exprParser.expr());

                    updateClause.getItems().add(item);

                    if (lexer.token() == (Token.COMMA)) {
                        lexer.nextToken();
                        continue;
                    }

                    break;
                }

                if (lexer.token() == Token.WHERE) {
                    lexer.nextToken();
                    updateClause.setWhere(exprParser.expr());
                }

                if (lexer.token() == Token.DELETE) {
                    lexer.nextToken();
                    accept(Token.WHERE);
                    updateClause.setWhere(exprParser.expr());
                }

                stmt.setUpdateClause(updateClause);
            } else if (lexer.token() == Token.NOT) {
                lexer.nextToken();
                insertFlag = true;
            }
        }

        if (!insertFlag) {
            if (lexer.token() == Token.WHEN) {
                lexer.nextToken();
            }

            if (lexer.token() == Token.NOT) {
                lexer.nextToken();
                insertFlag = true;
            }
        }

        if (insertFlag) {
            OracleMergeStatement.MergeInsertClause insertClause = new OracleMergeStatement.MergeInsertClause();

            accept(Token.MATCHED);
            accept(Token.THEN);
            accept(Token.INSERT);

            if (lexer.token() == Token.LPAREN) {
                accept(Token.LPAREN);
                exprParser.exprList(insertClause.getColumns());
                accept(Token.RPAREN);
            }
            accept(Token.VALUES);
            accept(Token.LPAREN);
            exprParser.exprList(insertClause.getValues());
            accept(Token.RPAREN);

            if (lexer.token() == Token.WHERE) {
                lexer.nextToken();
                insertClause.setWhere(exprParser.expr());
            }

            stmt.setInsertClause(insertClause);
        }

        OracleErrorLoggingClause errorClause = parseErrorLoggingClause();
        stmt.setErrorLoggingClause(errorClause);

        return stmt;
    }

    public OracleStatement parseInsert() {
        accept(Token.INSERT);

        List<OracleHint> hints = new ArrayList<OracleHint>();

        this.createExprParser().parseHints(hints);

        if (lexer.token() == Token.INTO) {
            OracleInsertStatement stmt = new OracleInsertStatement();
            stmt.setHints(hints);

            parseInsert0(stmt);

            stmt.setReturning(parseReturningClause());
            stmt.setErrorLogging(parseErrorLoggingClause());

            return stmt;
        }

        OracleMultiInsertStatement stmt = parseMultiInsert();
        stmt.setHints(hints);
        return stmt;
    }

    public OracleMultiInsertStatement parseMultiInsert() {
        OracleMultiInsertStatement stmt = new OracleMultiInsertStatement();

        if (lexer.token() == Token.ALL) {
            lexer.nextToken();
            stmt.setOption(OracleMultiInsertStatement.Option.ALL);
        } else if (lexer.token() == Token.FIRST) {
            lexer.nextToken();
            stmt.setOption(OracleMultiInsertStatement.Option.FIRST);
        }

        while (lexer.token() == Token.INTO) {
            OracleMultiInsertStatement.InsertIntoClause clause = new OracleMultiInsertStatement.InsertIntoClause();

            parseInsert0(clause);

            clause.setReturning(parseReturningClause());
            clause.setErrorLogging(parseErrorLoggingClause());

            stmt.getEntries().add(clause);
        }

        if (lexer.token() == Token.WHEN) {
            OracleMultiInsertStatement.ConditionalInsertClause clause = new OracleMultiInsertStatement.ConditionalInsertClause();

            while (lexer.token() == Token.WHEN) {
                lexer.nextToken();

                OracleMultiInsertStatement.ConditionalInsertClauseItem item = new OracleMultiInsertStatement.ConditionalInsertClauseItem();

                item.setWhen(this.createExprParser().expr());
                accept(Token.THEN);
                OracleMultiInsertStatement.InsertIntoClause insertInto = new OracleMultiInsertStatement.InsertIntoClause();
                parseInsert0(insertInto);
                item.setThen(insertInto);

                clause.getItems().add(item);
            }

            if (lexer.token() == Token.ELSE) {
                lexer.nextToken();

                OracleMultiInsertStatement.InsertIntoClause insertInto = new OracleMultiInsertStatement.InsertIntoClause();
                parseInsert0(insertInto, false);
                clause.setElseItem(insertInto);
            }
            stmt.getEntries().add(clause);
        }

        SQLSelect subQuery = this.createSQLSelectParser().select();
        stmt.setSubQuery(subQuery);

        return stmt;
    }

    private OracleExceptionStatement parseException() {
        accept(Token.EXCEPTION);
        OracleExceptionStatement stmt = new OracleExceptionStatement();

        for (;;) {
            accept(Token.WHEN);
            OracleExceptionStatement.Item item = new OracleExceptionStatement.Item();
            item.setWhen(this.exprParser.expr());
            accept(Token.THEN);
            List<SQLStatement> statements = new ArrayList<SQLStatement>();
            parseStatementList(statements, 1);
            item.setStatement(statements.get(0));

            stmt.getItems().add(item);

            if (lexer.token() != Token.WHEN) {
                break;
            }
        }
        return stmt;
    }

    private OracleErrorLoggingClause parseErrorLoggingClause() {
        if (lexer.token() == Token.LOG) {
            OracleErrorLoggingClause errorClause = new OracleErrorLoggingClause();

            lexer.nextToken();
            accept(Token.ERRORS);
            if (lexer.token() == Token.INTO) {
                lexer.nextToken();
                errorClause.setInto(exprParser.name());
            }

            if (lexer.token() == Token.LPAREN) {
                lexer.nextToken();
                errorClause.setSimpleExpression(exprParser.expr());
                accept(Token.RPAREN);
            }

            if (lexer.token() == Token.REJECT) {
                lexer.nextToken();
                accept(Token.LIMIT);
                errorClause.setLimit(exprParser.expr());
            }

            return errorClause;
        }
        return null;
    }

    public OracleReturningClause parseReturningClause() {
        OracleReturningClause clause = null;

        if (lexer.token() == Token.RETURNING) {
            lexer.nextToken();
            clause = new OracleReturningClause();

            for (;;) {
                SQLExpr item = exprParser.expr();
                clause.getItems().add(item);
                if (lexer.token() == Token.COMMA) {
                    lexer.nextToken();
                    continue;
                }
                break;
            }
            accept(Token.INTO);
            for (;;) {
                SQLExpr item = exprParser.expr();
                clause.getValues().add(item);
                if (lexer.token() == Token.COMMA) {
                    lexer.nextToken();
                    continue;
                }
                break;
            }
        }
        return clause;
    }

    public SQLStatement parseStatement() {
        List<SQLStatement> list = new ArrayList<SQLStatement>();

        this.parseStatementList(list, 1);

        return list.get(0);
    }

    public OracleExplainStatement parseExplain() {
        acceptIdentifier("EXPLAIN");
        acceptIdentifier("PLAN");
        OracleExplainStatement stmt = new OracleExplainStatement();

        if (lexer.token() == Token.SET) {
            lexer.nextToken();
            acceptIdentifier("STATEMENT_ID");
            accept(Token.EQ);
            stmt.setStatementId((SQLCharExpr) this.exprParser.primary());
        }

        if (lexer.token() == Token.INTO) {
            lexer.nextToken();
            stmt.setInto(this.exprParser.name());
        }

        accept(Token.FOR);
        stmt.setForStatement(parseStatement());

        return stmt;
    }

    public OracleDeleteStatement parseDelete() throws ParserException {
        accept(Token.DELETE);

        OracleDeleteStatement deleteStatement = new OracleDeleteStatement();

        this.createExprParser().parseHints(deleteStatement.getHints());

        if (lexer.token() == (Token.FROM)) {
            lexer.nextToken();
        }

        if (identifierEquals("ONLY")) {
            lexer.nextToken();
            accept(Token.LPAREN);

            SQLName tableName = exprParser.name();
            deleteStatement.setTableName(tableName);

            accept(Token.RPAREN);
        } else {
            SQLName tableName = exprParser.name();
            deleteStatement.setTableName(tableName);
        }

        deleteStatement.setAlias(as());

        if (lexer.token() == (Token.WHERE)) {
            lexer.nextToken();
            deleteStatement.setWhere(this.exprParser.expr());
        }

        if (lexer.token() == Token.RETURNING) {
            OracleReturningClause clause = this.parseReturningClause();
            deleteStatement.setReturning(clause);
        }
        if (identifierEquals("RETURN") || identifierEquals("RETURNING")) {
            throw new ParserException("TODO");
        }

        if (identifierEquals("LOG")) {
            throw new ParserException("TODO");
        }

        return deleteStatement;
    }

    public OracleCreateIndexStatement parseCreateIndex(boolean acceptCreate) {
        if (acceptCreate) {
            accept(Token.CREATE);
        }

        OracleCreateIndexStatement stmt = new OracleCreateIndexStatement();
        if (lexer.token() == Token.UNION) {
            stmt.setType(OracleCreateIndexStatement.Type.UNIQUE);
            lexer.nextToken();
        } else if (identifierEquals("BITMAP")) {
            stmt.setType(OracleCreateIndexStatement.Type.BITMAP);
            lexer.nextToken();
        }

        accept(Token.INDEX);

        stmt.setName(this.exprParser.name());

        accept(Token.ON);

        stmt.setTable(this.exprParser.name());

        accept(Token.LPAREN);

        for (;;) {
            SQLSelectOrderByItem item = this.exprParser.parseSelectOrderByItem();
            stmt.getItems().add(item);
            if (lexer.token() == Token.COMMA) {
                lexer.nextToken();
                continue;
            }
            break;
        }
        accept(Token.RPAREN);

        for (;;) {
            if (identifierEquals("TABLESPACE")) {
                lexer.nextToken();
                stmt.setTablespace(this.exprParser.name());
                continue;
            } else if (identifierEquals("ONLINE")) {
                lexer.nextToken();
                stmt.setOnline(true);
                continue;
            } else {
                break;
            }
        }
        return stmt;
    }
}<|MERGE_RESOLUTION|>--- conflicted
+++ resolved
@@ -25,6 +25,7 @@
 import com.alibaba.druid.sql.ast.expr.SQLBinaryOperator;
 import com.alibaba.druid.sql.ast.expr.SQLCharExpr;
 import com.alibaba.druid.sql.ast.statement.SQLColumnDefinition;
+import com.alibaba.druid.sql.ast.statement.SQLConstaint;
 import com.alibaba.druid.sql.ast.statement.SQLInsertInto;
 import com.alibaba.druid.sql.ast.statement.SQLSelect;
 import com.alibaba.druid.sql.ast.statement.SQLSelectOrderByItem;
@@ -39,11 +40,13 @@
 import com.alibaba.druid.sql.dialect.oracle.ast.stmt.OracleAlterIndexStatement;
 import com.alibaba.druid.sql.dialect.oracle.ast.stmt.OracleAlterProcedureStatement;
 import com.alibaba.druid.sql.dialect.oracle.ast.stmt.OracleAlterSessionStatement;
+import com.alibaba.druid.sql.dialect.oracle.ast.stmt.OracleAlterSynonymStatement;
 import com.alibaba.druid.sql.dialect.oracle.ast.stmt.OracleAlterTableAddColumn;
 import com.alibaba.druid.sql.dialect.oracle.ast.stmt.OracleAlterTableAddConstaint;
 import com.alibaba.druid.sql.dialect.oracle.ast.stmt.OracleAlterTableDropPartition;
 import com.alibaba.druid.sql.dialect.oracle.ast.stmt.OracleAlterTableItem;
 import com.alibaba.druid.sql.dialect.oracle.ast.stmt.OracleAlterTableModify;
+import com.alibaba.druid.sql.dialect.oracle.ast.stmt.OracleAlterTableMoveTablespace;
 import com.alibaba.druid.sql.dialect.oracle.ast.stmt.OracleAlterTableRenameTo;
 import com.alibaba.druid.sql.dialect.oracle.ast.stmt.OracleAlterTableSplitPartition;
 import com.alibaba.druid.sql.dialect.oracle.ast.stmt.OracleAlterTableSplitPartition.NestedTablePartitionSpec;
@@ -51,6 +54,10 @@
 import com.alibaba.druid.sql.dialect.oracle.ast.stmt.OracleAlterTableSplitPartition.UpdateIndexesClause;
 import com.alibaba.druid.sql.dialect.oracle.ast.stmt.OracleAlterTableStatement;
 import com.alibaba.druid.sql.dialect.oracle.ast.stmt.OracleAlterTableTruncatePartition;
+import com.alibaba.druid.sql.dialect.oracle.ast.stmt.OracleAlterTablespaceAddDataFile;
+import com.alibaba.druid.sql.dialect.oracle.ast.stmt.OracleAlterTablespaceStatement;
+import com.alibaba.druid.sql.dialect.oracle.ast.stmt.OracleAlterTriggerStatement;
+import com.alibaba.druid.sql.dialect.oracle.ast.stmt.OracleAlterViewStatement;
 import com.alibaba.druid.sql.dialect.oracle.ast.stmt.OracleBlockStatement;
 import com.alibaba.druid.sql.dialect.oracle.ast.stmt.OracleCommitStatement;
 import com.alibaba.druid.sql.dialect.oracle.ast.stmt.OracleCreateIndexStatement;
@@ -58,6 +65,7 @@
 import com.alibaba.druid.sql.dialect.oracle.ast.stmt.OracleExceptionStatement;
 import com.alibaba.druid.sql.dialect.oracle.ast.stmt.OracleExplainStatement;
 import com.alibaba.druid.sql.dialect.oracle.ast.stmt.OracleExprStatement;
+import com.alibaba.druid.sql.dialect.oracle.ast.stmt.OracleFileSpecification;
 import com.alibaba.druid.sql.dialect.oracle.ast.stmt.OracleForStatement;
 import com.alibaba.druid.sql.dialect.oracle.ast.stmt.OracleGotoStatement;
 import com.alibaba.druid.sql.dialect.oracle.ast.stmt.OracleGrantStatement;
@@ -69,7 +77,6 @@
 import com.alibaba.druid.sql.dialect.oracle.ast.stmt.OracleMergeStatement;
 import com.alibaba.druid.sql.dialect.oracle.ast.stmt.OracleMultiInsertStatement;
 import com.alibaba.druid.sql.dialect.oracle.ast.stmt.OraclePLSQLCommitStatement;
-import com.alibaba.druid.sql.dialect.oracle.ast.stmt.OraclePrimaryKey;
 import com.alibaba.druid.sql.dialect.oracle.ast.stmt.OracleSetTransactionStatement;
 import com.alibaba.druid.sql.dialect.oracle.ast.stmt.OracleStatement;
 import com.alibaba.druid.sql.parser.Lexer;
@@ -288,11 +295,7 @@
 
             if (lexer.token() == Token.COMMIT) {
                 lexer.nextToken();
-<<<<<<< HEAD
-                
-=======
-
->>>>>>> cad7e432
+
                 if (identifierEquals("WORK")) {
                     lexer.nextToken();
                 }
@@ -490,6 +493,141 @@
             }
 
             return stmt;
+        } else if (identifierEquals("TRIGGER")) {
+            lexer.nextToken();
+            OracleAlterTriggerStatement stmt = new OracleAlterTriggerStatement();
+            stmt.setName(this.exprParser.name());
+
+            for (;;) {
+                if (identifierEquals("ENABLE")) {
+                    lexer.nextToken();
+                    stmt.setEnable(Boolean.TRUE);
+                    continue;
+                } else if (identifierEquals("DISABLE")) {
+                    lexer.nextToken();
+                    stmt.setEnable(Boolean.FALSE);
+                    continue;
+                } else if (identifierEquals("COMPILE")) {
+                    lexer.nextToken();
+                    stmt.setCompile(true);
+                    continue;
+                }
+                break;
+            }
+
+            return stmt;
+        } else if (identifierEquals("SYNONYM")) {
+            lexer.nextToken();
+            OracleAlterSynonymStatement stmt = new OracleAlterSynonymStatement();
+            stmt.setName(this.exprParser.name());
+
+            for (;;) {
+                if (identifierEquals("ENABLE")) {
+                    lexer.nextToken();
+                    stmt.setEnable(Boolean.TRUE);
+                    continue;
+                } else if (identifierEquals("DISABLE")) {
+                    lexer.nextToken();
+                    stmt.setEnable(Boolean.FALSE);
+                    continue;
+                } else if (identifierEquals("COMPILE")) {
+                    lexer.nextToken();
+                    stmt.setCompile(true);
+                    continue;
+                }
+                break;
+            }
+
+            return stmt;
+        } else if (lexer.token() == Token.VIEW) {
+            lexer.nextToken();
+            OracleAlterViewStatement stmt = new OracleAlterViewStatement();
+            stmt.setName(this.exprParser.name());
+
+            for (;;) {
+                if (identifierEquals("ENABLE")) {
+                    lexer.nextToken();
+                    stmt.setEnable(Boolean.TRUE);
+                    continue;
+                } else if (identifierEquals("DISABLE")) {
+                    lexer.nextToken();
+                    stmt.setEnable(Boolean.FALSE);
+                    continue;
+                } else if (identifierEquals("COMPILE")) {
+                    lexer.nextToken();
+                    stmt.setCompile(true);
+                    continue;
+                }
+                break;
+            }
+
+            return stmt;
+        } else if (identifierEquals("TABLESPACE")) {
+            lexer.nextToken();
+
+            OracleAlterTablespaceStatement stmt = new OracleAlterTablespaceStatement();
+            stmt.setName(this.exprParser.name());
+
+            if (identifierEquals("ADD")) {
+                lexer.nextToken();
+                
+                if (identifierEquals("DATAFILE")) {
+                    lexer.nextToken();
+                    
+                    OracleAlterTablespaceAddDataFile item = new OracleAlterTablespaceAddDataFile();
+                    
+                    for (;;) {
+                        OracleFileSpecification file = new OracleFileSpecification();
+                        
+                        for (;;) {
+                            SQLExpr fileName = this.exprParser.expr();
+                            file.getFileNames().add(fileName);
+                            
+                            if (lexer.token() == Token.COMMA) {
+                                lexer.nextToken();
+                                continue;
+                            }
+                            
+                            break;
+                        }
+                        
+                        if (identifierEquals("SIZE")) {
+                            lexer.nextToken();
+                            file.setSize(this.exprParser.expr());
+                        }
+                        
+                        if (identifierEquals("AUTOEXTEND")) {
+                            lexer.nextToken();
+                            if (identifierEquals("OFF")) {
+                                lexer.nextToken();
+                                file.setAutoExtendOff(true);
+                            } else if (identifierEquals("ON")) {
+                                lexer.nextToken();
+                                file.setAutoExtendOn(this.exprParser.expr());
+                            } else {
+                                throw new ParserException("TODO : " + lexer.token() + " " + lexer.stringVal());
+                            }
+                        }
+                        
+                        item.getFiles().add(file);
+                        
+                        if (lexer.token() == Token.COMMA) {
+                            lexer.nextToken();
+                            continue;
+                        }
+                        
+                        break;
+                    }
+                    
+                    stmt.setItem(item);
+                } else {
+                    throw new ParserException("TODO : " + lexer.token() + " " + lexer.stringVal());
+                }
+            } else {
+                throw new ParserException("TODO : " + lexer.token() + " " + lexer.stringVal());
+            }
+            
+            return stmt;
         }
 
         throw new ParserException("TODO : " + lexer.token() + " " + lexer.stringVal());
@@ -506,11 +644,19 @@
 
                 if (lexer.token() == Token.LPAREN) {
                     lexer.nextToken();
-                    SQLColumnDefinition columnDef = this.exprParser.parseColumn();
+
+                    OracleAlterTableAddColumn item = new OracleAlterTableAddColumn();
+
+                    for (;;) {
+                        SQLColumnDefinition columnDef = this.exprParser.parseColumn();
+                        item.getColumns().add(columnDef);
+                        if (lexer.token() == Token.COMMA) {
+                            lexer.nextToken();
+                            continue;
+                        }
+                        break;
+                    }
                     accept(Token.RPAREN);
-
-                    OracleAlterTableAddColumn item = new OracleAlterTableAddColumn();
-                    item.setColumn(columnDef);
 
                     stmt.getItems().add(item);
                 } else if (lexer.token() == Token.CONSTRAINT) {
@@ -521,7 +667,18 @@
 
                 continue;
             } else if (identifierEquals("MOVE")) {
-                throw new ParserException("TODO : " + lexer.token() + " " + lexer.stringVal());
+                lexer.nextToken();
+
+                if (identifierEquals("TABLESPACE")) {
+                    lexer.nextToken();
+
+                    OracleAlterTableMoveTablespace item = new OracleAlterTableMoveTablespace();
+                    item.setName(this.exprParser.name());
+
+                    stmt.getItems().add(item);
+                } else {
+                    throw new ParserException("TODO : " + lexer.token() + " " + lexer.stringVal());
+                }
             } else if (identifierEquals("RENAME")) {
                 stmt.getItems().add(parseAlterTableRename());
             } else if (identifierEquals("MODIFY")) {
@@ -569,6 +726,18 @@
             break;
         }
 
+        if (lexer.token() == Token.UPDATE) {
+            lexer.nextToken();
+
+            if (identifierEquals("GLOBAL")) {
+                lexer.nextToken();
+                acceptIdentifier("INDEXES");
+                stmt.setUpdateGlobalIndexes(true);
+            } else {
+                throw new ParserException("TODO : " + lexer.token() + " " + lexer.stringVal());
+            }
+        }
+
         return stmt;
     }
 
@@ -591,30 +760,18 @@
 
         SQLName name = this.exprParser.name();
 
+        SQLConstaint constraint;
         if (lexer.token() == Token.PRIMARY) {
-            lexer.nextToken();
-            accept(Token.KEY);
-
-            OraclePrimaryKey primaryKey = new OraclePrimaryKey();
-            accept(Token.LPAREN);
-            this.exprParser.exprList(primaryKey.getColumns());
-            accept(Token.RPAREN);
-
-            item.setConstraint(primaryKey);
-            if (lexer.token() == Token.USING) {
-                lexer.nextToken();
-                accept(Token.INDEX);
-                primaryKey.setUsingIndex(this.exprParser.expr());
-            }
-
-            primaryKey.setName(name);
-
-            item.setConstraint(primaryKey);
-
-            return item;
-        }
-
-        throw new ParserException("TODO : " + lexer.token() + " " + lexer.stringVal());
+            constraint = exprParser.parsePrimaryKey();
+        } else {
+            throw new ParserException("TODO : " + lexer.token() + " " + lexer.stringVal());
+        }
+
+        constraint.setName(name);
+
+        item.setConstraint(constraint);
+
+        return item;
     }
 
     private void parseAlterTableDrop(OracleAlterTableStatement stmt) {
@@ -1120,7 +1277,7 @@
         }
 
         OracleCreateIndexStatement stmt = new OracleCreateIndexStatement();
-        if (lexer.token() == Token.UNION) {
+        if (lexer.token() == Token.UNIQUE) {
             stmt.setType(OracleCreateIndexStatement.Type.UNIQUE);
             lexer.nextToken();
         } else if (identifierEquals("BITMAP")) {
@@ -1158,6 +1315,20 @@
                 lexer.nextToken();
                 stmt.setOnline(true);
                 continue;
+            } else if (identifierEquals("NOPARALLEL")) {
+                lexer.nextToken();
+                stmt.setNoParallel(true);
+                continue;
+            } else if (identifierEquals("PARALLEL")) {
+                lexer.nextToken();
+                stmt.setParallel(this.exprParser.expr());
+                continue;
+            } else if (lexer.token() == Token.INDEX) {
+                lexer.nextToken();
+                acceptIdentifier("ONLY");
+                acceptIdentifier("TOPLEVEL");
+                stmt.setIndexOnlyTopLevel(true);
+                continue;
             } else {
                 break;
             }

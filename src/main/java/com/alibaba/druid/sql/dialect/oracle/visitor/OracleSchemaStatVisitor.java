package com.alibaba.druid.sql.dialect.oracle.visitor;

import java.util.HashMap;
import java.util.Map;

import com.alibaba.druid.sql.ast.SQLExpr;
import com.alibaba.druid.sql.ast.SQLName;
import com.alibaba.druid.sql.ast.SQLOrderBy;
import com.alibaba.druid.sql.ast.expr.SQLAggregateExpr;
import com.alibaba.druid.sql.ast.expr.SQLIdentifierExpr;
import com.alibaba.druid.sql.ast.expr.SQLObjectCreateExpr;
import com.alibaba.druid.sql.ast.expr.SQLPropertyExpr;
import com.alibaba.druid.sql.ast.statement.SQLDeleteStatement;
import com.alibaba.druid.sql.ast.statement.SQLSelect;
import com.alibaba.druid.sql.ast.statement.SQLSelectQueryBlock;
import com.alibaba.druid.sql.dialect.oracle.ast.OracleHint;
import com.alibaba.druid.sql.dialect.oracle.ast.OracleOrderBy;
import com.alibaba.druid.sql.dialect.oracle.ast.clause.CycleClause;
import com.alibaba.druid.sql.dialect.oracle.ast.clause.FlashbackQueryClause.AsOfFlashbackQueryClause;
import com.alibaba.druid.sql.dialect.oracle.ast.clause.FlashbackQueryClause.VersionsFlashbackQueryClause;
import com.alibaba.druid.sql.dialect.oracle.ast.clause.GroupingSetExpr;
import com.alibaba.druid.sql.dialect.oracle.ast.clause.ModelClause;
import com.alibaba.druid.sql.dialect.oracle.ast.clause.ModelClause.CellAssignment;
import com.alibaba.druid.sql.dialect.oracle.ast.clause.ModelClause.CellAssignmentItem;
import com.alibaba.druid.sql.dialect.oracle.ast.clause.ModelClause.MainModelClause;
import com.alibaba.druid.sql.dialect.oracle.ast.clause.ModelClause.ModelColumn;
import com.alibaba.druid.sql.dialect.oracle.ast.clause.ModelClause.ModelColumnClause;
import com.alibaba.druid.sql.dialect.oracle.ast.clause.ModelClause.ModelRulesClause;
import com.alibaba.druid.sql.dialect.oracle.ast.clause.ModelClause.QueryPartitionClause;
import com.alibaba.druid.sql.dialect.oracle.ast.clause.ModelClause.ReturnRowsClause;
import com.alibaba.druid.sql.dialect.oracle.ast.clause.PartitionExtensionClause;
import com.alibaba.druid.sql.dialect.oracle.ast.clause.SampleClause;
import com.alibaba.druid.sql.dialect.oracle.ast.clause.SearchClause;
import com.alibaba.druid.sql.dialect.oracle.ast.clause.SubqueryFactoringClause;
import com.alibaba.druid.sql.dialect.oracle.ast.clause.SubqueryFactoringClause.Entry;
import com.alibaba.druid.sql.dialect.oracle.ast.expr.OracleAggregateExpr;
import com.alibaba.druid.sql.dialect.oracle.ast.expr.OracleAnalytic;
import com.alibaba.druid.sql.dialect.oracle.ast.expr.OracleAnalyticWindowing;
import com.alibaba.druid.sql.dialect.oracle.ast.expr.OracleBinaryDoubleExpr;
import com.alibaba.druid.sql.dialect.oracle.ast.expr.OracleBinaryFloatExpr;
import com.alibaba.druid.sql.dialect.oracle.ast.expr.OracleCursorExpr;
import com.alibaba.druid.sql.dialect.oracle.ast.expr.OracleDateExpr;
import com.alibaba.druid.sql.dialect.oracle.ast.expr.OracleDbLinkExpr;
import com.alibaba.druid.sql.dialect.oracle.ast.expr.OracleExtractExpr;
import com.alibaba.druid.sql.dialect.oracle.ast.expr.OracleIntervalExpr;
import com.alibaba.druid.sql.dialect.oracle.ast.expr.OracleIsSetExpr;
import com.alibaba.druid.sql.dialect.oracle.ast.expr.OracleOuterExpr;
import com.alibaba.druid.sql.dialect.oracle.ast.expr.OracleTimestampExpr;
import com.alibaba.druid.sql.dialect.oracle.ast.stmt.OracleConstraintState;
import com.alibaba.druid.sql.dialect.oracle.ast.stmt.OracleDeleteStatement;
import com.alibaba.druid.sql.dialect.oracle.ast.stmt.OracleMergeStatement;
import com.alibaba.druid.sql.dialect.oracle.ast.stmt.OracleMergeStatement.ErrorLoggingClause;
import com.alibaba.druid.sql.dialect.oracle.ast.stmt.OracleMergeStatement.MergeInsertClause;
import com.alibaba.druid.sql.dialect.oracle.ast.stmt.OracleMergeStatement.MergeUpdateClause;
import com.alibaba.druid.sql.dialect.oracle.ast.stmt.OracleOrderByItem;
import com.alibaba.druid.sql.dialect.oracle.ast.stmt.OraclePLSQLCommitStatement;
import com.alibaba.druid.sql.dialect.oracle.ast.stmt.OracleSelect;
import com.alibaba.druid.sql.dialect.oracle.ast.stmt.OracleSelectForUpdate;
import com.alibaba.druid.sql.dialect.oracle.ast.stmt.OracleSelectHierachicalQueryClause;
import com.alibaba.druid.sql.dialect.oracle.ast.stmt.OracleSelectJoin;
import com.alibaba.druid.sql.dialect.oracle.ast.stmt.OracleSelectPivot;
import com.alibaba.druid.sql.dialect.oracle.ast.stmt.OracleSelectPivot.Item;
import com.alibaba.druid.sql.dialect.oracle.ast.stmt.OracleSelectQueryBlock;
import com.alibaba.druid.sql.dialect.oracle.ast.stmt.OracleSelectRestriction.CheckOption;
import com.alibaba.druid.sql.dialect.oracle.ast.stmt.OracleSelectRestriction.ReadOnly;
import com.alibaba.druid.sql.dialect.oracle.ast.stmt.OracleSelectSubqueryTableSource;
import com.alibaba.druid.sql.dialect.oracle.ast.stmt.OracleSelectTableReference;
import com.alibaba.druid.sql.dialect.oracle.ast.stmt.OracleSelectUnPivot;
import com.alibaba.druid.sql.dialect.oracle.ast.stmt.OracleTableExpr;
import com.alibaba.druid.sql.dialect.oracle.ast.stmt.OracleUpdateSetListClause;
import com.alibaba.druid.sql.dialect.oracle.ast.stmt.OracleUpdateSetListMultiColumnItem;
import com.alibaba.druid.sql.dialect.oracle.ast.stmt.OracleUpdateSetListSingleColumnItem;
import com.alibaba.druid.sql.dialect.oracle.ast.stmt.OracleUpdateSetValueClause;
import com.alibaba.druid.sql.dialect.oracle.ast.stmt.OracleUpdateStatement;
import com.alibaba.druid.sql.visitor.SchemaStatVisitor;
import com.alibaba.druid.stat.TableStat;
import com.alibaba.druid.stat.TableStat.Mode;

public class OracleSchemaStatVisitor extends SchemaStatVisitor implements OracleASTVisitor {

    public boolean visit(OracleSelectTableReference x) {
        SQLExpr expr = x.getExpr();
        if (expr instanceof SQLName) {
            String ident = ((SQLName) expr).toString();

            Map<String, String> aliasMap = aliasLocal.get();

            if (aliasMap.containsKey(ident) && aliasMap.get(ident) == null) {
                return false;
            }

            TableStat stat = tableStats.get(ident);
            if (stat == null) {
                stat = new TableStat();
                tableStats.put(new TableStat.Name(ident), stat);
            }

            Mode mode = modeLocal.get();
            switch (mode) {
                case Delete:
                    stat.incrementDeleteCount();
                    break;
                case Insert:
                    stat.incrementInsertCount();
                    break;
                case Update:
                    stat.incrementUpdateCount();
                    break;
                case Select:
                    stat.incrementSelectCount();
                    break;
                case Merge:
                    stat.incrementMergeCount();
                    break;
                default:
                    break;
            }

            if (aliasMap != null) {
                if (x.getAlias() != null) {
                    aliasMap.put(x.getAlias(), ident);
                }
                aliasMap.put(ident, ident);
            }
            return false;
        }

        accept(x.getExpr());

        return false;
    }

    public boolean visit(SQLAggregateExpr x) {
        accept(x.getArguments());
        return false;
    }

    public boolean visit(OracleAggregateExpr x) {
        accept(x.getArguments());
        accept(x.getOver());
        return false;
    }

    public void endVisit(OracleSelect x) {
    }

    public boolean visit(OracleSelect x) {
        if (x.getOrderBy() != null) {
            x.getOrderBy().setParent(x);
        }

        accept(x.getFactoring());
        accept(x.getQuery());

        String originalTable = currentTableLocal.get();

        currentTableLocal.set((String) x.getQuery().getAttribute("table"));
        x.putAttribute("_old_local_", originalTable);

        accept(x.getOrderBy());

        currentTableLocal.set(originalTable);

        return false;
    }

    public void endVisit(SQLSelect x) {
    }

    public boolean visit(OracleUpdateStatement x) {
        aliasLocal.set(new HashMap<String, String>());

        if (x.getTable() instanceof SQLIdentifierExpr) {
            String ident = x.getTable().toString();
            currentTableLocal.set(ident);

            TableStat stat = tableStats.get(ident);
            if (stat == null) {
                stat = new TableStat();
                tableStats.put(new TableStat.Name(ident), stat);
            }
            stat.incrementUpdateCount();

            Map<String, String> aliasMap = aliasLocal.get();
            aliasMap.put(ident, ident);
        } else {
            accept(x.getTable());
        }

        accept(x.getSetClause());
        accept(x.getWhere());

        return false;
    }

    public void endVisit(OracleUpdateStatement x) {
        aliasLocal.set(null);
    }

    public boolean visit(OracleDeleteStatement x) {
        return visit((SQLDeleteStatement) x);
    }

    public void endVisit(OracleDeleteStatement x) {
        aliasLocal.set(null);
    }

    public boolean visit(OracleSelectQueryBlock x) {
        return visit((SQLSelectQueryBlock) x);
    }

    public void endVisit(OracleSelectQueryBlock x) {
        endVisit((SQLSelectQueryBlock) x);
    }

    public boolean visit(SQLPropertyExpr x) {
        if ("ROWNUM".equalsIgnoreCase(x.getName())) {
            return false;
        }

       return super.visit(x);
    }

    public boolean visit(SQLIdentifierExpr x) {
        if ("ROWNUM".equalsIgnoreCase(x.getName())) {
            return false;
        }

        if ("SYSDATE".equalsIgnoreCase(x.getName())) {
            return false;
        }

        if ("+".equalsIgnoreCase(x.getName())) {
            return false;
        }

        return super.visit(x);
    }

    @Override
    public void endVisit(OracleAggregateExpr astNode) {

    }

    @Override
    public void endVisit(OracleConstraintState astNode) {

    }

    @Override
    public void endVisit(OraclePLSQLCommitStatement astNode) {

    }

    @Override
    public void endVisit(OracleAnalytic x) {

    }

    @Override
    public void endVisit(OracleAnalyticWindowing x) {

    }

    @Override
    public void endVisit(OracleDateExpr x) {

    }

    @Override
    public void endVisit(OracleDbLinkExpr x) {

    }

    @Override
    public void endVisit(OracleExtractExpr x) {

    }

    @Override
    public void endVisit(OracleHint x) {

    }

    @Override
    public void endVisit(OracleIntervalExpr x) {

    }

    @Override
    public void endVisit(SQLObjectCreateExpr x) {

    }

    @Override
    public void endVisit(OracleOrderBy x) {

    }

    @Override
    public void endVisit(OracleOuterExpr x) {

    }

    @Override
    public void endVisit(OracleSelectForUpdate x) {

    }

    @Override
    public void endVisit(OracleSelectHierachicalQueryClause x) {

    }

    @Override
    public void endVisit(OracleSelectJoin x) {

    }

    @Override
    public void endVisit(OracleOrderByItem x) {

    }

    @Override
    public void endVisit(OracleSelectPivot x) {

    }

    @Override
    public void endVisit(Item x) {

    }

    @Override
    public void endVisit(CheckOption x) {

    }

    @Override
    public void endVisit(ReadOnly x) {

    }

    @Override
    public void endVisit(OracleSelectSubqueryTableSource x) {

    }

    @Override
    public void endVisit(OracleSelectUnPivot x) {

    }

    @Override
    public void endVisit(OracleTableExpr x) {

    }

    @Override
    public void endVisit(OracleTimestampExpr x) {

    }

    @Override
    public void endVisit(OracleUpdateSetListClause x) {

    }

    @Override
    public void endVisit(OracleUpdateSetListMultiColumnItem x) {

    }

    @Override
    public void endVisit(OracleUpdateSetListSingleColumnItem x) {

    }

    @Override
    public void endVisit(OracleUpdateSetValueClause x) {

    }

    @Override
    public boolean visit(OracleConstraintState astNode) {

        return true;
    }

    @Override
    public boolean visit(OraclePLSQLCommitStatement astNode) {

        return true;
    }

    @Override
    public boolean visit(OracleAnalytic x) {

        return true;
    }

    @Override
    public boolean visit(OracleAnalyticWindowing x) {

        return true;
    }

    @Override
    public boolean visit(OracleDateExpr x) {

        return true;
    }

    @Override
    public boolean visit(OracleDbLinkExpr x) {

        return true;
    }

    @Override
    public boolean visit(OracleExtractExpr x) {

        return true;
    }

    @Override
    public boolean visit(OracleHint x) {

        return true;
    }

    @Override
    public boolean visit(OracleIntervalExpr x) {

        return true;
    }

    @Override
    public boolean visit(SQLObjectCreateExpr x) {

        return true;
    }

    @Override
    public boolean visit(OracleOrderBy x) {
        return this.visit((SQLOrderBy) x);
    }

    @Override
    public boolean visit(OracleOuterExpr x) {

        return true;
    }

    @Override
    public boolean visit(OracleSelectForUpdate x) {

        return true;
    }

    @Override
    public boolean visit(OracleSelectHierachicalQueryClause x) {

        return true;
    }

    @Override
    public boolean visit(OracleSelectJoin x) {

        return true;
    }

    @Override
    public boolean visit(OracleOrderByItem x) {

        return true;
    }

    @Override
    public boolean visit(OracleSelectPivot x) {

        return true;
    }

    @Override
    public boolean visit(Item x) {

        return true;
    }

    @Override
    public boolean visit(CheckOption x) {

        return true;
    }

    @Override
    public boolean visit(ReadOnly x) {

        return true;
    }

    @Override
    public boolean visit(OracleSelectSubqueryTableSource x) {

        return true;
    }

    @Override
    public boolean visit(OracleSelectUnPivot x) {

        return true;
    }

    @Override
    public boolean visit(OracleTableExpr x) {

        return true;
    }

    @Override
    public boolean visit(OracleTimestampExpr x) {

        return true;
    }

    @Override
    public boolean visit(OracleUpdateSetListClause x) {

        return true;
    }

    @Override
    public boolean visit(OracleUpdateSetListMultiColumnItem x) {

        return true;
    }

    @Override
    public boolean visit(OracleUpdateSetListSingleColumnItem x) {

        return true;
    }

    @Override
    public boolean visit(OracleUpdateSetValueClause x) {

        return true;
    }

    @Override
    public boolean visit(SampleClause x) {

        return true;
    }

    @Override
    public void endVisit(SampleClause x) {

    }

    @Override
    public void endVisit(OracleSelectTableReference x) {

    }

    @Override
    public boolean visit(PartitionExtensionClause x) {

        return true;
    }

    @Override
    public void endVisit(PartitionExtensionClause x) {

    }

    @Override
    public boolean visit(VersionsFlashbackQueryClause x) {

        return true;
    }

    @Override
    public void endVisit(VersionsFlashbackQueryClause x) {

    }

    @Override
    public boolean visit(AsOfFlashbackQueryClause x) {

        return true;
    }

    @Override
    public void endVisit(AsOfFlashbackQueryClause x) {

    }

    @Override
    public boolean visit(GroupingSetExpr x) {

        return true;
    }

    @Override
    public void endVisit(GroupingSetExpr x) {

    }

    @Override
    public boolean visit(SubqueryFactoringClause x) {

        return true;
    }

    @Override
    public void endVisit(SubqueryFactoringClause x) {

    }

    @Override
    public boolean visit(Entry x) {
        Map<String, String> aliasMap = aliasLocal.get();
        if (aliasMap != null) {
            String alias = null;
            if (x.getName() != null) {
                alias = x.getName().toString();
            }

            if (alias != null) {
                aliasMap.put(alias, null);
            }
        }
        x.getSubQuery().accept(this);
        return false;
    }

    @Override
    public void endVisit(Entry x) {

    }

    @Override
    public boolean visit(SearchClause x) {

        return true;
    }

    @Override
    public void endVisit(SearchClause x) {

    }

    @Override
    public boolean visit(CycleClause x) {

        return true;
    }

    @Override
    public void endVisit(CycleClause x) {

    }

    @Override
    public boolean visit(OracleBinaryFloatExpr x) {

        return true;
    }

    @Override
    public void endVisit(OracleBinaryFloatExpr x) {

    }

    @Override
    public boolean visit(OracleBinaryDoubleExpr x) {

        return true;
    }

    @Override
    public void endVisit(OracleBinaryDoubleExpr x) {

    }

    @Override
    public boolean visit(OracleCursorExpr x) {

        return true;
    }

    @Override
    public void endVisit(OracleCursorExpr x) {

    }

    @Override
    public boolean visit(OracleIsSetExpr x) {

        return true;
    }

    @Override
    public void endVisit(OracleIsSetExpr x) {

    }

    @Override
    public boolean visit(ReturnRowsClause x) {

        return true;
    }

    @Override
    public void endVisit(ReturnRowsClause x) {

    }

    @Override
    public boolean visit(MainModelClause x) {

        return true;
    }

    @Override
    public void endVisit(MainModelClause x) {

    }

    @Override
    public boolean visit(ModelColumnClause x) {

        return true;
    }

    @Override
    public void endVisit(ModelColumnClause x) {

    }

    @Override
    public boolean visit(QueryPartitionClause x) {

        return true;
    }

    @Override
    public void endVisit(QueryPartitionClause x) {

    }

    @Override
    public boolean visit(ModelColumn x) {

        return true;
    }

    @Override
    public void endVisit(ModelColumn x) {

    }

    @Override
    public boolean visit(ModelRulesClause x) {

        return true;
    }

    @Override
    public void endVisit(ModelRulesClause x) {

    }

    @Override
    public boolean visit(CellAssignmentItem x) {

        return true;
    }

    @Override
    public void endVisit(CellAssignmentItem x) {

    }

    @Override
    public boolean visit(CellAssignment x) {

        return true;
    }

    @Override
    public void endVisit(CellAssignment x) {

    }

    @Override
    public boolean visit(ModelClause x) {
        return true;
    }

    @Override
    public void endVisit(ModelClause x) {

    }

    @Override
    public boolean visit(OracleMergeStatement x) {
<<<<<<< HEAD
        return true;
=======
        aliasLocal.set(new HashMap<String, String>());

        x.putAttribute("_original_use_mode", modeLocal.get());
        modeLocal.set(Mode.Merge);
        
        String originalTable = currentTableLocal.get();

        x.getUsing().accept(this);

        String ident =  x.getInto().toString();
        currentTableLocal.set(ident);
        x.putAttribute("_old_local_", originalTable);

        TableStat stat = tableStats.get(ident);
        if (stat == null) {
            stat = new TableStat();
            tableStats.put(new TableStat.Name(ident), stat);
        }
        stat.incrementMergeCount();

        Map<String, String> aliasMap = aliasLocal.get();
        if (aliasMap != null) {
            if (x.getAlias() != null) {
                aliasMap.put(x.getAlias(), ident);
            }
            aliasMap.put(ident, ident);
        }
        
        x.getOn().accept(this);
        
        if (x.getUpdateClause() != null) {
            x.getUpdateClause().accept(this);
        }
        
        if (x.getInsertClause() != null) {
            x.getInsertClause().accept(this);
        }

        return false;
>>>>>>> e01150c5
    }

    @Override
    public void endVisit(OracleMergeStatement x) {
<<<<<<< HEAD
        
=======
        aliasLocal.set(null);
>>>>>>> e01150c5
    }

    @Override
    public boolean visit(MergeUpdateClause x) {
        return true;
    }

    @Override
    public void endVisit(MergeUpdateClause x) {
<<<<<<< HEAD
        
=======

>>>>>>> e01150c5
    }

    @Override
    public boolean visit(MergeInsertClause x) {
        return true;
    }

    @Override
    public void endVisit(MergeInsertClause x) {
<<<<<<< HEAD
        
=======

>>>>>>> e01150c5
    }

    @Override
    public boolean visit(ErrorLoggingClause x) {
        return true;
    }

    @Override
    public void endVisit(ErrorLoggingClause x) {
<<<<<<< HEAD
        
=======

>>>>>>> e01150c5
    }

}<|MERGE_RESOLUTION|>--- conflicted
+++ resolved
@@ -808,9 +808,6 @@
 
     @Override
     public boolean visit(OracleMergeStatement x) {
-<<<<<<< HEAD
-        return true;
-=======
         aliasLocal.set(new HashMap<String, String>());
 
         x.putAttribute("_original_use_mode", modeLocal.get());
@@ -850,16 +847,11 @@
         }
 
         return false;
->>>>>>> e01150c5
     }
 
     @Override
     public void endVisit(OracleMergeStatement x) {
-<<<<<<< HEAD
-        
-=======
         aliasLocal.set(null);
->>>>>>> e01150c5
     }
 
     @Override
@@ -869,11 +861,7 @@
 
     @Override
     public void endVisit(MergeUpdateClause x) {
-<<<<<<< HEAD
-        
-=======
-
->>>>>>> e01150c5
+
     }
 
     @Override
@@ -883,11 +871,7 @@
 
     @Override
     public void endVisit(MergeInsertClause x) {
-<<<<<<< HEAD
-        
-=======
-
->>>>>>> e01150c5
+
     }
 
     @Override
@@ -897,11 +881,8 @@
 
     @Override
     public void endVisit(ErrorLoggingClause x) {
-<<<<<<< HEAD
-        
-=======
-
->>>>>>> e01150c5
+
+
     }
 
 }
--- conflicted
+++ resolved
@@ -6,10 +6,7 @@
 import com.alibaba.druid.sql.ast.SQLName;
 import com.alibaba.druid.sql.ast.expr.SQLIdentifierExpr;
 import com.alibaba.druid.sql.ast.statement.SQLTruncateStatement;
-<<<<<<< HEAD
-=======
 import com.alibaba.druid.sql.dialect.postgresql.ast.PGCurrentOfExpr;
->>>>>>> 62e0835c
 import com.alibaba.druid.sql.dialect.postgresql.ast.PGDeleteStatement;
 import com.alibaba.druid.sql.dialect.postgresql.ast.PGSelectQueryBlock.FetchClause;
 import com.alibaba.druid.sql.dialect.postgresql.ast.PGSelectQueryBlock.ForClause;
@@ -156,8 +153,6 @@
 
         return false;
     }
-<<<<<<< HEAD
-=======
 
     @Override
     public void endVisit(PGCurrentOfExpr x) {
@@ -168,5 +163,4 @@
     public boolean visit(PGCurrentOfExpr x) {
         return false;
     }
->>>>>>> 62e0835c
 }
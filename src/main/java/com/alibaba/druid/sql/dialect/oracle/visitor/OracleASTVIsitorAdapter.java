--- conflicted
+++ resolved
@@ -26,6 +26,7 @@
 import com.alibaba.druid.sql.dialect.oracle.ast.expr.OracleAggregateExpr;
 import com.alibaba.druid.sql.dialect.oracle.ast.expr.OracleAnalytic;
 import com.alibaba.druid.sql.dialect.oracle.ast.expr.OracleAnalyticWindowing;
+import com.alibaba.druid.sql.dialect.oracle.ast.expr.OracleArgumentExpr;
 import com.alibaba.druid.sql.dialect.oracle.ast.expr.OracleBinaryDoubleExpr;
 import com.alibaba.druid.sql.dialect.oracle.ast.expr.OracleBinaryFloatExpr;
 import com.alibaba.druid.sql.dialect.oracle.ast.expr.OracleCursorExpr;
@@ -36,11 +37,14 @@
 import com.alibaba.druid.sql.dialect.oracle.ast.expr.OracleIntervalExpr;
 import com.alibaba.druid.sql.dialect.oracle.ast.expr.OracleIsSetExpr;
 import com.alibaba.druid.sql.dialect.oracle.ast.expr.OracleOuterExpr;
+import com.alibaba.druid.sql.dialect.oracle.ast.expr.OracleSysdateExpr;
 import com.alibaba.druid.sql.dialect.oracle.ast.expr.OracleTimestampExpr;
 import com.alibaba.druid.sql.dialect.oracle.ast.stmt.OracleAlterSessionStatement;
 import com.alibaba.druid.sql.dialect.oracle.ast.stmt.OracleBlockStatement;
 import com.alibaba.druid.sql.dialect.oracle.ast.stmt.OracleConstraintState;
 import com.alibaba.druid.sql.dialect.oracle.ast.stmt.OracleDeleteStatement;
+import com.alibaba.druid.sql.dialect.oracle.ast.stmt.OracleExceptionStatement;
+import com.alibaba.druid.sql.dialect.oracle.ast.stmt.OracleGrantStatement;
 import com.alibaba.druid.sql.dialect.oracle.ast.stmt.OracleInsertStatement;
 import com.alibaba.druid.sql.dialect.oracle.ast.stmt.OracleLockTableStatement;
 import com.alibaba.druid.sql.dialect.oracle.ast.stmt.OracleMergeStatement;
@@ -65,6 +69,7 @@
 import com.alibaba.druid.sql.dialect.oracle.ast.stmt.OracleSelectSubqueryTableSource;
 import com.alibaba.druid.sql.dialect.oracle.ast.stmt.OracleSelectTableReference;
 import com.alibaba.druid.sql.dialect.oracle.ast.stmt.OracleSelectUnPivot;
+import com.alibaba.druid.sql.dialect.oracle.ast.stmt.OracleSetTransactionStatement;
 import com.alibaba.druid.sql.dialect.oracle.ast.stmt.OracleTableExpr;
 import com.alibaba.druid.sql.dialect.oracle.ast.stmt.OracleUpdateSetListClause;
 import com.alibaba.druid.sql.dialect.oracle.ast.stmt.OracleUpdateSetListMultiColumnItem;
@@ -812,8 +817,6 @@
     @Override
     public void endVisit(OracleMethodInvokeStatement x) {
 
-<<<<<<< HEAD
-=======
     }
 
     @Override
@@ -823,8 +826,67 @@
 
     @Override
     public void endVisit(OracleDatetimeExpr x) {
+
+    }
+
+    @Override
+    public boolean visit(OracleSysdateExpr x) {
+        return true;
+    }
+
+    @Override
+    public void endVisit(OracleSysdateExpr x) {
+
+    }
+
+    @Override
+    public boolean visit(OracleExceptionStatement x) {
+        return true;
+    }
+
+    @Override
+    public void endVisit(OracleExceptionStatement x) {
+
+    }
+
+    @Override
+    public boolean visit(OracleExceptionStatement.Item x) {
+        return true;
+    }
+
+    @Override
+    public void endVisit(OracleExceptionStatement.Item x) {
+
+    }
+
+    @Override
+    public boolean visit(OracleArgumentExpr x) {
+        return true;
+    }
+
+    @Override
+    public void endVisit(OracleArgumentExpr x) {
         
->>>>>>> b7e4de25
+    }
+
+    @Override
+    public boolean visit(OracleSetTransactionStatement x) {
+        return true;
+    }
+
+    @Override
+    public void endVisit(OracleSetTransactionStatement x) {
+        
+    }
+    
+    @Override
+    public boolean visit(OracleGrantStatement x) {
+        return true;
+    }
+    
+    @Override
+    public void endVisit(OracleGrantStatement x) {
+        
     }
 
 }
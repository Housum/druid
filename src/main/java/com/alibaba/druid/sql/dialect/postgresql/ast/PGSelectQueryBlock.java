package com.alibaba.druid.sql.dialect.postgresql.ast;

import java.util.ArrayList;
import java.util.List;

import com.alibaba.druid.sql.ast.SQLExpr;
import com.alibaba.druid.sql.ast.SQLOrderBy;
import com.alibaba.druid.sql.ast.statement.SQLSelectQueryBlock;
import com.alibaba.druid.sql.dialect.postgresql.visitor.PGASTVisitor;
import com.alibaba.druid.sql.visitor.SQLASTVisitor;

public class PGSelectQueryBlock extends SQLSelectQueryBlock {

	private static final long serialVersionUID = 1L;

	private PGWithClause with;
	private List<SQLExpr> distinctOn = new ArrayList<SQLExpr>(2);
	private SQLExpr limit;
	private SQLExpr offset;
	private WindowClause window;

	private SQLOrderBy orderBy;
	private FetchClause fetch;
	private ForClause forClause;
	private IntoClause into;

	public IntoClause getInto() {
		return into;
	}

	public void setInto(IntoClause into) {
		this.into = into;
	}

	@Override
	protected void accept0(SQLASTVisitor visitor) {
		accept0((PGASTVisitor) visitor);
	}

	protected void accept0(PGASTVisitor visitor) {
		if (visitor.visit(this)) {
			acceptChild(visitor, this.with);
			acceptChild(visitor, this.distinctOn);
			acceptChild(visitor, this.selectList);
			acceptChild(visitor, this.into);
			acceptChild(visitor, this.from);
			acceptChild(visitor, this.where);
			acceptChild(visitor, this.groupBy);
			acceptChild(visitor, this.window);
			acceptChild(visitor, this.orderBy);
			acceptChild(visitor, this.limit);
			acceptChild(visitor, this.offset);
			acceptChild(visitor, this.fetch);
			acceptChild(visitor, this.forClause);
		}
		visitor.endVisit(this);
	}

	public FetchClause getFetch() {
		return fetch;
	}

	public void setFetch(FetchClause fetch) {
		this.fetch = fetch;
	}

	public ForClause getForClause() {
		return forClause;
	}

	public void setForClause(ForClause forClause) {
		this.forClause = forClause;
	}

	public WindowClause getWindow() {
		return window;
	}

	public void setWindow(WindowClause window) {
		this.window = window;
	}

	public PGWithClause getWith() {
		return with;
	}

	public void setWith(PGWithClause with) {
		this.with = with;
	}

	public SQLExpr getLimit() {
		return limit;
	}

	public void setLimit(SQLExpr limit) {
		this.limit = limit;
	}

	public SQLOrderBy getOrderBy() {
		return orderBy;
	}

	public void setOrderBy(SQLOrderBy orderBy) {
		this.orderBy = orderBy;
	}

	public SQLExpr getOffset() {
		return offset;
	}

	public void setOffset(SQLExpr offset) {
		this.offset = offset;
	}

	public List<SQLExpr> getDistinctOn() {
		return distinctOn;
	}

	public void setDistinctOn(List<SQLExpr> distinctOn) {
		this.distinctOn = distinctOn;
	}

	public static class WindowClause extends PGSQLObjectImpl {
		private static final long serialVersionUID = 1L;
		private SQLExpr name;
		private List<SQLExpr> definition = new ArrayList<SQLExpr>(2);

		public SQLExpr getName() {
			return name;
		}

		public void setName(SQLExpr name) {
			this.name = name;
		}

		public List<SQLExpr> getDefinition() {
			return definition;
		}

		public void setDefinition(List<SQLExpr> definition) {
			this.definition = definition;
		}

		@Override
		public void accept0(PGASTVisitor visitor) {
			if (visitor.visit(this)) {
				acceptChild(visitor, name);
				acceptChild(visitor, definition);
			}
			visitor.endVisit(this);
		}
	}

	public static class FetchClause extends PGSQLObjectImpl {
		private static final long serialVersionUID = 1L;

		public static enum Option {
			FIRST, NEXT
		}

		private Option option;
		private SQLExpr count;

		public Option getOption() {
			return option;
		}

		public void setOption(Option option) {
			this.option = option;
		}

		public SQLExpr getCount() {
			return count;
		}

		public void setCount(SQLExpr count) {
			this.count = count;
		}

		@Override
		public void accept0(PGASTVisitor visitor) {
			if (visitor.visit(this)) {
				acceptChild(visitor, count);
			}
			visitor.endVisit(this);
		}

	}

	public static class ForClause extends PGSQLObjectImpl {
		private static final long serialVersionUID = 1L;

		public static enum Option {
			UPDATE, SHARE
		}

		private List<SQLExpr> of = new ArrayList<SQLExpr>(2);
		private boolean noWait;
		private Option option;

		public Option getOption() {
			return option;
		}

		public void setOption(Option option) {
			this.option = option;
		}

		public List<SQLExpr> getOf() {
			return of;
		}

		public void setOf(List<SQLExpr> of) {
			this.of = of;
		}

		public boolean isNoWait() {
			return noWait;
		}

		public void setNoWait(boolean noWait) {
			this.noWait = noWait;
		}

		@Override
		public void accept0(PGASTVisitor visitor) {
			if (visitor.visit(this)) {
				acceptChild(visitor, of);
			}
<<<<<<< HEAD
=======
			visitor.endVisit(this);
>>>>>>> 62e0835c
		}
	}

	public static class IntoClause extends PGSQLObjectImpl {
		public static enum Option {
			TEMPORARY, TEMP, UNLOGGED
		}

		private static final long serialVersionUID = 1L;

		private SQLExpr table;
		private Option option;

		public Option getOption() {
			return option;
		}

		public void setOption(Option option) {
			this.option = option;
		}

		public SQLExpr getTable() {
			return table;
		}

		public void setTable(SQLExpr table) {
			this.table = table;
		}

		@Override
		public void accept0(PGASTVisitor visitor) {
			if (visitor.visit(this)) {
				acceptChild(visitor, table);
			}
			visitor.endVisit(this);
		}

	}
}<|MERGE_RESOLUTION|>--- conflicted
+++ resolved
@@ -227,10 +227,7 @@
 			if (visitor.visit(this)) {
 				acceptChild(visitor, of);
 			}
-<<<<<<< HEAD
-=======
-			visitor.endVisit(this);
->>>>>>> 62e0835c
+			visitor.endVisit(this);
 		}
 	}
 

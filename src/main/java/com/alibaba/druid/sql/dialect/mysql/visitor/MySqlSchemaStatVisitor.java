--- conflicted
+++ resolved
@@ -1,767 +1,772 @@
-package com.alibaba.druid.sql.dialect.mysql.visitor;
-
-import java.util.Map;
-
-import com.alibaba.druid.sql.ast.SQLName;
-import com.alibaba.druid.sql.ast.expr.SQLIdentifierExpr;
-import com.alibaba.druid.sql.ast.statement.SQLDropTableStatement;
-import com.alibaba.druid.sql.ast.statement.SQLExprTableSource;
-import com.alibaba.druid.sql.ast.statement.SQLSelectQueryBlock;
-import com.alibaba.druid.sql.ast.statement.SQLSelectStatement;
-import com.alibaba.druid.sql.ast.statement.SQLUpdateStatement;
-import com.alibaba.druid.sql.dialect.mysql.ast.MySqlKey;
-import com.alibaba.druid.sql.dialect.mysql.ast.MySqlPrimaryKey;
-import com.alibaba.druid.sql.dialect.mysql.ast.expr.MySqlBinaryExpr;
-import com.alibaba.druid.sql.dialect.mysql.ast.expr.MySqlBooleanExpr;
-import com.alibaba.druid.sql.dialect.mysql.ast.expr.MySqlExtractExpr;
-import com.alibaba.druid.sql.dialect.mysql.ast.expr.MySqlIntervalExpr;
-import com.alibaba.druid.sql.dialect.mysql.ast.expr.MySqlMatchAgainstExpr;
-import com.alibaba.druid.sql.dialect.mysql.ast.expr.MySqlOutFileExpr;
-import com.alibaba.druid.sql.dialect.mysql.ast.statement.CobarShowStatus;
-import com.alibaba.druid.sql.dialect.mysql.ast.statement.MySqlBinlogStatement;
-import com.alibaba.druid.sql.dialect.mysql.ast.statement.MySqlCommitStatement;
-import com.alibaba.druid.sql.dialect.mysql.ast.statement.MySqlCreateUserStatement;
-import com.alibaba.druid.sql.dialect.mysql.ast.statement.MySqlCreateUserStatement.UserSpecification;
-import com.alibaba.druid.sql.dialect.mysql.ast.statement.MySqlDeleteStatement;
-import com.alibaba.druid.sql.dialect.mysql.ast.statement.MySqlDescribeStatement;
-import com.alibaba.druid.sql.dialect.mysql.ast.statement.MySqlDropTableStatement;
-import com.alibaba.druid.sql.dialect.mysql.ast.statement.MySqlDropUser;
-import com.alibaba.druid.sql.dialect.mysql.ast.statement.MySqlExecuteStatement;
-import com.alibaba.druid.sql.dialect.mysql.ast.statement.MySqlInsertStatement;
-import com.alibaba.druid.sql.dialect.mysql.ast.statement.MySqlKillStatement;
-import com.alibaba.druid.sql.dialect.mysql.ast.statement.MySqlLoadDataInFileStatement;
-import com.alibaba.druid.sql.dialect.mysql.ast.statement.MySqlLoadXmlStatement;
-import com.alibaba.druid.sql.dialect.mysql.ast.statement.MySqlPartitionByKey;
-import com.alibaba.druid.sql.dialect.mysql.ast.statement.MySqlPrepareStatement;
-import com.alibaba.druid.sql.dialect.mysql.ast.statement.MySqlReplicateStatement;
-import com.alibaba.druid.sql.dialect.mysql.ast.statement.MySqlResetStatement;
-import com.alibaba.druid.sql.dialect.mysql.ast.statement.MySqlRollbackStatement;
-import com.alibaba.druid.sql.dialect.mysql.ast.statement.MySqlSelectGroupBy;
-import com.alibaba.druid.sql.dialect.mysql.ast.statement.MySqlSelectQueryBlock;
-import com.alibaba.druid.sql.dialect.mysql.ast.statement.MySqlSelectQueryBlock.Limit;
-import com.alibaba.druid.sql.dialect.mysql.ast.statement.MySqlSetCharSetStatement;
-import com.alibaba.druid.sql.dialect.mysql.ast.statement.MySqlSetNamesStatement;
-import com.alibaba.druid.sql.dialect.mysql.ast.statement.MySqlSetTransactionIsolationLevelStatement;
-import com.alibaba.druid.sql.dialect.mysql.ast.statement.MySqlShowAuthorsStatement;
-import com.alibaba.druid.sql.dialect.mysql.ast.statement.MySqlShowBinLogEventsStatement;
-import com.alibaba.druid.sql.dialect.mysql.ast.statement.MySqlShowBinaryLogsStatement;
-import com.alibaba.druid.sql.dialect.mysql.ast.statement.MySqlShowCharacterSetStatement;
-import com.alibaba.druid.sql.dialect.mysql.ast.statement.MySqlShowCollationStatement;
-import com.alibaba.druid.sql.dialect.mysql.ast.statement.MySqlShowColumnsStatement;
-import com.alibaba.druid.sql.dialect.mysql.ast.statement.MySqlShowContributorsStatement;
-import com.alibaba.druid.sql.dialect.mysql.ast.statement.MySqlShowCreateDatabaseStatement;
-import com.alibaba.druid.sql.dialect.mysql.ast.statement.MySqlShowCreateEventStatement;
-import com.alibaba.druid.sql.dialect.mysql.ast.statement.MySqlShowCreateFunctionStatement;
-import com.alibaba.druid.sql.dialect.mysql.ast.statement.MySqlShowCreateProcedureStatement;
-import com.alibaba.druid.sql.dialect.mysql.ast.statement.MySqlShowCreateTableStatement;
-import com.alibaba.druid.sql.dialect.mysql.ast.statement.MySqlShowCreateTriggerStatement;
-import com.alibaba.druid.sql.dialect.mysql.ast.statement.MySqlShowCreateViewStatement;
-import com.alibaba.druid.sql.dialect.mysql.ast.statement.MySqlShowDatabasesStatement;
-import com.alibaba.druid.sql.dialect.mysql.ast.statement.MySqlShowEngineStatement;
-import com.alibaba.druid.sql.dialect.mysql.ast.statement.MySqlShowEnginesStatement;
-import com.alibaba.druid.sql.dialect.mysql.ast.statement.MySqlShowErrorsStatement;
-<<<<<<< HEAD
-=======
-import com.alibaba.druid.sql.dialect.mysql.ast.statement.MySqlShowEventsStatement;
-import com.alibaba.druid.sql.dialect.mysql.ast.statement.MySqlShowFunctionCodeStatement;
-import com.alibaba.druid.sql.dialect.mysql.ast.statement.MySqlShowFunctionStatusStatement;
->>>>>>> ed2e06ef
-import com.alibaba.druid.sql.dialect.mysql.ast.statement.MySqlShowMasterLogsStatement;
-import com.alibaba.druid.sql.dialect.mysql.ast.statement.MySqlShowStatusStatement;
-import com.alibaba.druid.sql.dialect.mysql.ast.statement.MySqlShowTablesStatement;
-import com.alibaba.druid.sql.dialect.mysql.ast.statement.MySqlShowWarningsStatement;
-import com.alibaba.druid.sql.dialect.mysql.ast.statement.MySqlStartTransactionStatement;
-import com.alibaba.druid.sql.dialect.mysql.ast.statement.MySqlTableIndex;
-import com.alibaba.druid.sql.dialect.mysql.ast.statement.MySqlUpdateStatement;
-import com.alibaba.druid.sql.visitor.SchemaStatVisitor;
-import com.alibaba.druid.stat.TableStat;
-import com.alibaba.druid.stat.TableStat.Mode;
-
-public class MySqlSchemaStatVisitor extends SchemaStatVisitor implements MySqlASTVisitor {
-
-    public boolean visit(SQLSelectStatement x) {
-        setAliasMap();
-        getAliasMap().put("DUAL", null);
-
-        return true;
-    }
-
-    // DUAL
-    public boolean visit(MySqlDeleteStatement x) {
-        setAliasMap();
-
-        setMode(x, Mode.Delete);
-
-        accept(x.getFrom());
-        accept(x.getUsing());
-        x.getTableSource().accept(this);
-
-        if (x.getTableSource() instanceof SQLExprTableSource) {
-            SQLName tableName = (SQLName) ((SQLExprTableSource) x.getTableSource()).getExpr();
-            String ident = tableName.toString();
-            setCurrentTable(x, ident);
-
-            TableStat stat = this.getTableStat(ident);
-            stat.incrementDeleteCount();
-        }
-
-        accept(x.getWhere());
-
-        accept(x.getOrderBy());
-        accept(x.getLimit());
-
-        return false;
-    }
-
-    public void endVisit(MySqlDeleteStatement x) {
-        setAliasMap(null);
-    }
-
-    @Override
-    public void endVisit(MySqlInsertStatement x) {
-        setModeOrigin(x);
-    }
-
-    @Override
-    public boolean visit(MySqlInsertStatement x) {
-        setMode(x, Mode.Insert);
-
-        setAliasMap();
-
-        if (x.getTableName() instanceof SQLIdentifierExpr) {
-            String ident = ((SQLIdentifierExpr) x.getTableName()).getName();
-            setCurrentTable(x, ident);
-
-            TableStat stat = getTableStat(ident);
-            stat.incrementInsertCount();
-
-            Map<String, String> aliasMap = getAliasMap();
-            if (aliasMap != null) {
-                if (x.getAlias() != null) {
-                    aliasMap.put(x.getAlias(), ident);
-                }
-                aliasMap.put(ident, ident);
-            }
-        }
-
-        accept(x.getColumns());
-        accept(x.getValuesList());
-        accept(x.getQuery());
-        accept(x.getDuplicateKeyUpdate());
-
-        return false;
-    }
-
-    @Override
-    public boolean visit(MySqlBooleanExpr x) {
-
-        return true;
-    }
-
-    @Override
-    public void endVisit(MySqlBooleanExpr x) {
-
-    }
-
-    @Override
-    public boolean visit(Limit x) {
-
-        return true;
-    }
-
-    @Override
-    public void endVisit(Limit x) {
-
-    }
-
-    @Override
-    public boolean visit(MySqlTableIndex x) {
-
-        return true;
-    }
-
-    @Override
-    public void endVisit(MySqlTableIndex x) {
-
-    }
-
-    @Override
-    public boolean visit(MySqlKey x) {
-
-        return true;
-    }
-
-    @Override
-    public void endVisit(MySqlKey x) {
-
-    }
-
-    @Override
-    public boolean visit(MySqlPrimaryKey x) {
-
-        return true;
-    }
-
-    @Override
-    public void endVisit(MySqlPrimaryKey x) {
-
-    }
-
-    @Override
-    public void endVisit(MySqlIntervalExpr x) {
-
-    }
-
-    @Override
-    public boolean visit(MySqlIntervalExpr x) {
-
-        return true;
-    }
-
-    @Override
-    public void endVisit(MySqlExtractExpr x) {
-
-    }
-
-    @Override
-    public boolean visit(MySqlExtractExpr x) {
-
-        return true;
-    }
-
-    @Override
-    public void endVisit(MySqlMatchAgainstExpr x) {
-
-    }
-
-    @Override
-    public boolean visit(MySqlMatchAgainstExpr x) {
-
-        return true;
-    }
-
-    @Override
-    public void endVisit(MySqlBinaryExpr x) {
-
-    }
-
-    @Override
-    public boolean visit(MySqlBinaryExpr x) {
-
-        return true;
-    }
-
-    @Override
-    public void endVisit(MySqlPrepareStatement x) {
-
-    }
-
-    @Override
-    public boolean visit(MySqlPrepareStatement x) {
-
-        return true;
-    }
-
-    @Override
-    public void endVisit(MySqlExecuteStatement x) {
-
-    }
-
-    @Override
-    public boolean visit(MySqlExecuteStatement x) {
-
-        return true;
-    }
-
-    @Override
-    public void endVisit(MySqlLoadDataInFileStatement x) {
-
-    }
-
-    @Override
-    public boolean visit(MySqlLoadDataInFileStatement x) {
-
-        return true;
-    }
-
-    @Override
-    public void endVisit(MySqlLoadXmlStatement x) {
-
-    }
-
-    @Override
-    public boolean visit(MySqlLoadXmlStatement x) {
-
-        return true;
-    }
-
-    @Override
-    public void endVisit(MySqlReplicateStatement x) {
-
-    }
-
-    @Override
-    public boolean visit(MySqlReplicateStatement x) {
-
-        return true;
-    }
-
-    @Override
-    public void endVisit(MySqlSelectGroupBy x) {
-
-    }
-
-    @Override
-    public boolean visit(MySqlSelectGroupBy x) {
-
-        return true;
-    }
-
-    @Override
-    public void endVisit(MySqlStartTransactionStatement x) {
-
-    }
-
-    @Override
-    public boolean visit(MySqlStartTransactionStatement x) {
-
-        return true;
-    }
-
-    @Override
-    public void endVisit(MySqlCommitStatement x) {
-
-    }
-
-    @Override
-    public boolean visit(MySqlCommitStatement x) {
-
-        return true;
-    }
-
-    @Override
-    public void endVisit(MySqlRollbackStatement x) {
-
-    }
-
-    @Override
-    public boolean visit(MySqlRollbackStatement x) {
-
-        return true;
-    }
-
-    @Override
-    public void endVisit(MySqlShowColumnsStatement x) {
-
-    }
-
-    @Override
-    public boolean visit(MySqlShowColumnsStatement x) {
-        return true;
-    }
-
-    @Override
-    public void endVisit(MySqlShowTablesStatement x) {
-
-    }
-
-    @Override
-    public boolean visit(MySqlShowTablesStatement x) {
-        return true;
-    }
-
-    @Override
-    public void endVisit(MySqlShowDatabasesStatement x) {
-
-    }
-
-    @Override
-    public boolean visit(MySqlShowDatabasesStatement x) {
-        return true;
-    }
-
-    @Override
-    public void endVisit(MySqlShowWarningsStatement x) {
-
-    }
-
-    @Override
-    public boolean visit(MySqlShowWarningsStatement x) {
-        return true;
-    }
-
-    @Override
-    public void endVisit(MySqlShowStatusStatement x) {
-
-    }
-
-    @Override
-    public boolean visit(MySqlShowStatusStatement x) {
-        return true;
-    }
-
-    @Override
-    public void endVisit(CobarShowStatus x) {
-
-    }
-
-    @Override
-    public boolean visit(CobarShowStatus x) {
-        return true;
-    }
-
-    @Override
-    public void endVisit(MySqlKillStatement x) {
-
-    }
-
-    @Override
-    public boolean visit(MySqlKillStatement x) {
-        return true;
-    }
-
-    @Override
-    public void endVisit(MySqlBinlogStatement x) {
-
-    }
-
-    @Override
-    public boolean visit(MySqlBinlogStatement x) {
-        return true;
-    }
-
-    @Override
-    public void endVisit(MySqlResetStatement x) {
-
-    }
-
-    @Override
-    public boolean visit(MySqlResetStatement x) {
-        return true;
-    }
-
-    @Override
-    public void endVisit(MySqlCreateUserStatement x) {
-
-    }
-
-    @Override
-    public boolean visit(MySqlCreateUserStatement x) {
-        return true;
-    }
-
-    @Override
-    public void endVisit(UserSpecification x) {
-
-    }
-
-    @Override
-    public boolean visit(UserSpecification x) {
-        return true;
-    }
-
-    @Override
-    public void endVisit(MySqlDropUser x) {
-
-    }
-
-    @Override
-    public boolean visit(MySqlDropUser x) {
-        return true;
-    }
-
-    @Override
-    public void endVisit(MySqlDropTableStatement x) {
-
-    }
-
-    @Override
-    public boolean visit(MySqlDropTableStatement x) {
-        return visit((SQLDropTableStatement) x);
-    }
-
-    @Override
-    public void endVisit(MySqlPartitionByKey x) {
-
-    }
-
-    @Override
-    public boolean visit(MySqlPartitionByKey x) {
-        accept(x.getColumns());
-        return false;
-    }
-
-    @Override
-    public boolean visit(MySqlSelectQueryBlock x) {
-        return this.visit((SQLSelectQueryBlock) x);
-    }
-
-    @Override
-    public void endVisit(MySqlSelectQueryBlock x) {
-
-    }
-
-    @Override
-    public boolean visit(MySqlOutFileExpr x) {
-        return false;
-    }
-
-    @Override
-    public void endVisit(MySqlOutFileExpr x) {
-
-    }
-
-    @Override
-    public boolean visit(MySqlDescribeStatement x) {
-        getTableStat(x.getObject().toString());
-        return false;
-    }
-
-    @Override
-    public void endVisit(MySqlDescribeStatement x) {
-
-    }
-
-    @Override
-    public boolean visit(MySqlUpdateStatement x) {
-        return visit((SQLUpdateStatement) x);
-    }
-
-    @Override
-    public void endVisit(MySqlUpdateStatement x) {
-
-    }
-
-    @Override
-    public boolean visit(MySqlSetTransactionIsolationLevelStatement x) {
-        return false;
-    }
-
-    @Override
-    public void endVisit(MySqlSetTransactionIsolationLevelStatement x) {
-
-    }
-
-    @Override
-    public boolean visit(MySqlSetNamesStatement x) {
-        return false;
-    }
-
-    @Override
-    public void endVisit(MySqlSetNamesStatement x) {
-
-    }
-
-    @Override
-    public boolean visit(MySqlSetCharSetStatement x) {
-        return false;
-    }
-
-    @Override
-    public void endVisit(MySqlSetCharSetStatement x) {
-
-    }
-
-    @Override
-    public boolean visit(MySqlShowAuthorsStatement x) {
-        return false;
-    }
-
-    @Override
-    public void endVisit(MySqlShowAuthorsStatement x) {
-
-    }
-
-    @Override
-    public boolean visit(MySqlShowBinaryLogsStatement x) {
-        return false;
-    }
-
-    @Override
-    public void endVisit(MySqlShowBinaryLogsStatement x) {
-
-    }
-
-    @Override
-    public boolean visit(MySqlShowMasterLogsStatement x) {
-        return false;
-    }
-
-    @Override
-    public void endVisit(MySqlShowMasterLogsStatement x) {
-
-    }
-
-    @Override
-    public boolean visit(MySqlShowCollationStatement x) {
-        return false;
-    }
-
-    @Override
-    public void endVisit(MySqlShowCollationStatement x) {
-
-    }
-    
-    @Override
-    public boolean visit(MySqlShowBinLogEventsStatement x) {
-        return false;
-    }
-    
-    @Override
-    public void endVisit(MySqlShowBinLogEventsStatement x) {
-        
-    }
-
-    @Override
-    public boolean visit(MySqlShowCharacterSetStatement x) {
-        return false;
-    }
-
-    @Override
-    public void endVisit(MySqlShowCharacterSetStatement x) {
-        
-    }
-    
-    @Override
-    public boolean visit(MySqlShowContributorsStatement x) {
-        return false;
-    }
-    
-    @Override
-    public void endVisit(MySqlShowContributorsStatement x) {
-        
-    }
-    
-    @Override
-    public boolean visit(MySqlShowCreateDatabaseStatement x) {
-        return false;
-    }
-    
-    @Override
-    public void endVisit(MySqlShowCreateDatabaseStatement x) {
-        
-    }
-
-    @Override
-    public boolean visit(MySqlShowCreateEventStatement x) {
-        return false;
-    }
-
-    @Override
-    public void endVisit(MySqlShowCreateEventStatement x) {
-        
-    }
-
-    @Override
-    public boolean visit(MySqlShowCreateFunctionStatement x) {
-        return false;
-    }
-
-    @Override
-    public void endVisit(MySqlShowCreateFunctionStatement x) {
-        
-    }
-
-    @Override
-    public boolean visit(MySqlShowCreateProcedureStatement x) {
-        return false;
-    }
-
-    @Override
-    public void endVisit(MySqlShowCreateProcedureStatement x) {
-        
-    }
-
-    @Override
-    public boolean visit(MySqlShowCreateTableStatement x) {
-        return false;
-    }
-
-    @Override
-    public void endVisit(MySqlShowCreateTableStatement x) {
-        
-    }
-
-    @Override
-    public boolean visit(MySqlShowCreateTriggerStatement x) {
-        return false;
-    }
-
-    @Override
-    public void endVisit(MySqlShowCreateTriggerStatement x) {
-        
-    }
-
-    @Override
-    public boolean visit(MySqlShowCreateViewStatement x) {
-        return false;
-    }
-
-    @Override
-    public void endVisit(MySqlShowCreateViewStatement x) {
-        
-    }
-
-    @Override
-    public boolean visit(MySqlShowEngineStatement x) {
-        return false;
-    }
-
-    @Override
-    public void endVisit(MySqlShowEngineStatement x) {
-        
-    }
-    
-    @Override
-    public boolean visit(MySqlShowEnginesStatement x) {
-        return false;
-    }
-    
-    @Override
-    public void endVisit(MySqlShowEnginesStatement x) {
-        
-    }
-
-    @Override
-    public boolean visit(MySqlShowErrorsStatement x) {
-        return false;
-    }
-
-    @Override
-    public void endVisit(MySqlShowErrorsStatement x) {
-        
-    }
-<<<<<<< HEAD
-=======
-
-    @Override
-    public boolean visit(MySqlShowEventsStatement x) {
-        return false;
-    }
-
-    @Override
-    public void endVisit(MySqlShowEventsStatement x) {
-        
-    }
-
-    @Override
-    public boolean visit(MySqlShowFunctionCodeStatement x) {
-        return false;
-    }
-
-    @Override
-    public void endVisit(MySqlShowFunctionCodeStatement x) {
-        
-    }
-
-    @Override
-    public boolean visit(MySqlShowFunctionStatusStatement x) {
-        return false;
-    }
-
-    @Override
-    public void endVisit(MySqlShowFunctionStatusStatement x) {
-        
-    }
->>>>>>> ed2e06ef
-}
+package com.alibaba.druid.sql.dialect.mysql.visitor;
+
+import java.util.Map;
+
+import com.alibaba.druid.sql.ast.SQLName;
+import com.alibaba.druid.sql.ast.expr.SQLIdentifierExpr;
+import com.alibaba.druid.sql.ast.statement.SQLDropTableStatement;
+import com.alibaba.druid.sql.ast.statement.SQLExprTableSource;
+import com.alibaba.druid.sql.ast.statement.SQLSelectQueryBlock;
+import com.alibaba.druid.sql.ast.statement.SQLSelectStatement;
+import com.alibaba.druid.sql.ast.statement.SQLUpdateStatement;
+import com.alibaba.druid.sql.dialect.mysql.ast.MySqlKey;
+import com.alibaba.druid.sql.dialect.mysql.ast.MySqlPrimaryKey;
+import com.alibaba.druid.sql.dialect.mysql.ast.expr.MySqlBinaryExpr;
+import com.alibaba.druid.sql.dialect.mysql.ast.expr.MySqlBooleanExpr;
+import com.alibaba.druid.sql.dialect.mysql.ast.expr.MySqlExtractExpr;
+import com.alibaba.druid.sql.dialect.mysql.ast.expr.MySqlIntervalExpr;
+import com.alibaba.druid.sql.dialect.mysql.ast.expr.MySqlMatchAgainstExpr;
+import com.alibaba.druid.sql.dialect.mysql.ast.expr.MySqlOutFileExpr;
+import com.alibaba.druid.sql.dialect.mysql.ast.statement.CobarShowStatus;
+import com.alibaba.druid.sql.dialect.mysql.ast.statement.MySqlBinlogStatement;
+import com.alibaba.druid.sql.dialect.mysql.ast.statement.MySqlCommitStatement;
+import com.alibaba.druid.sql.dialect.mysql.ast.statement.MySqlCreateUserStatement;
+import com.alibaba.druid.sql.dialect.mysql.ast.statement.MySqlCreateUserStatement.UserSpecification;
+import com.alibaba.druid.sql.dialect.mysql.ast.statement.MySqlDeleteStatement;
+import com.alibaba.druid.sql.dialect.mysql.ast.statement.MySqlDescribeStatement;
+import com.alibaba.druid.sql.dialect.mysql.ast.statement.MySqlDropTableStatement;
+import com.alibaba.druid.sql.dialect.mysql.ast.statement.MySqlDropUser;
+import com.alibaba.druid.sql.dialect.mysql.ast.statement.MySqlExecuteStatement;
+import com.alibaba.druid.sql.dialect.mysql.ast.statement.MySqlInsertStatement;
+import com.alibaba.druid.sql.dialect.mysql.ast.statement.MySqlKillStatement;
+import com.alibaba.druid.sql.dialect.mysql.ast.statement.MySqlLoadDataInFileStatement;
+import com.alibaba.druid.sql.dialect.mysql.ast.statement.MySqlLoadXmlStatement;
+import com.alibaba.druid.sql.dialect.mysql.ast.statement.MySqlPartitionByKey;
+import com.alibaba.druid.sql.dialect.mysql.ast.statement.MySqlPrepareStatement;
+import com.alibaba.druid.sql.dialect.mysql.ast.statement.MySqlReplicateStatement;
+import com.alibaba.druid.sql.dialect.mysql.ast.statement.MySqlResetStatement;
+import com.alibaba.druid.sql.dialect.mysql.ast.statement.MySqlRollbackStatement;
+import com.alibaba.druid.sql.dialect.mysql.ast.statement.MySqlSelectGroupBy;
+import com.alibaba.druid.sql.dialect.mysql.ast.statement.MySqlSelectQueryBlock;
+import com.alibaba.druid.sql.dialect.mysql.ast.statement.MySqlSelectQueryBlock.Limit;
+import com.alibaba.druid.sql.dialect.mysql.ast.statement.MySqlSetCharSetStatement;
+import com.alibaba.druid.sql.dialect.mysql.ast.statement.MySqlSetNamesStatement;
+import com.alibaba.druid.sql.dialect.mysql.ast.statement.MySqlSetTransactionIsolationLevelStatement;
+import com.alibaba.druid.sql.dialect.mysql.ast.statement.MySqlShowAuthorsStatement;
+import com.alibaba.druid.sql.dialect.mysql.ast.statement.MySqlShowBinLogEventsStatement;
+import com.alibaba.druid.sql.dialect.mysql.ast.statement.MySqlShowBinaryLogsStatement;
+import com.alibaba.druid.sql.dialect.mysql.ast.statement.MySqlShowCharacterSetStatement;
+import com.alibaba.druid.sql.dialect.mysql.ast.statement.MySqlShowCollationStatement;
+import com.alibaba.druid.sql.dialect.mysql.ast.statement.MySqlShowColumnsStatement;
+import com.alibaba.druid.sql.dialect.mysql.ast.statement.MySqlShowContributorsStatement;
+import com.alibaba.druid.sql.dialect.mysql.ast.statement.MySqlShowCreateDatabaseStatement;
+import com.alibaba.druid.sql.dialect.mysql.ast.statement.MySqlShowCreateEventStatement;
+import com.alibaba.druid.sql.dialect.mysql.ast.statement.MySqlShowCreateFunctionStatement;
+import com.alibaba.druid.sql.dialect.mysql.ast.statement.MySqlShowCreateProcedureStatement;
+import com.alibaba.druid.sql.dialect.mysql.ast.statement.MySqlShowCreateTableStatement;
+import com.alibaba.druid.sql.dialect.mysql.ast.statement.MySqlShowCreateTriggerStatement;
+import com.alibaba.druid.sql.dialect.mysql.ast.statement.MySqlShowCreateViewStatement;
+import com.alibaba.druid.sql.dialect.mysql.ast.statement.MySqlShowDatabasesStatement;
+import com.alibaba.druid.sql.dialect.mysql.ast.statement.MySqlShowEngineStatement;
+import com.alibaba.druid.sql.dialect.mysql.ast.statement.MySqlShowEnginesStatement;
+import com.alibaba.druid.sql.dialect.mysql.ast.statement.MySqlShowErrorsStatement;
+import com.alibaba.druid.sql.dialect.mysql.ast.statement.MySqlShowEventsStatement;
+import com.alibaba.druid.sql.dialect.mysql.ast.statement.MySqlShowFunctionCodeStatement;
+import com.alibaba.druid.sql.dialect.mysql.ast.statement.MySqlShowFunctionStatusStatement;
+import com.alibaba.druid.sql.dialect.mysql.ast.statement.MySqlShowGrantsStatement;
+import com.alibaba.druid.sql.dialect.mysql.ast.statement.MySqlShowMasterLogsStatement;
+import com.alibaba.druid.sql.dialect.mysql.ast.statement.MySqlShowStatusStatement;
+import com.alibaba.druid.sql.dialect.mysql.ast.statement.MySqlShowTablesStatement;
+import com.alibaba.druid.sql.dialect.mysql.ast.statement.MySqlShowWarningsStatement;
+import com.alibaba.druid.sql.dialect.mysql.ast.statement.MySqlStartTransactionStatement;
+import com.alibaba.druid.sql.dialect.mysql.ast.statement.MySqlTableIndex;
+import com.alibaba.druid.sql.dialect.mysql.ast.statement.MySqlUpdateStatement;
+import com.alibaba.druid.sql.visitor.SchemaStatVisitor;
+import com.alibaba.druid.stat.TableStat;
+import com.alibaba.druid.stat.TableStat.Mode;
+
+public class MySqlSchemaStatVisitor extends SchemaStatVisitor implements MySqlASTVisitor {
+
+    public boolean visit(SQLSelectStatement x) {
+        setAliasMap();
+        getAliasMap().put("DUAL", null);
+
+        return true;
+    }
+
+    // DUAL
+    public boolean visit(MySqlDeleteStatement x) {
+        setAliasMap();
+
+        setMode(x, Mode.Delete);
+
+        accept(x.getFrom());
+        accept(x.getUsing());
+        x.getTableSource().accept(this);
+
+        if (x.getTableSource() instanceof SQLExprTableSource) {
+            SQLName tableName = (SQLName) ((SQLExprTableSource) x.getTableSource()).getExpr();
+            String ident = tableName.toString();
+            setCurrentTable(x, ident);
+
+            TableStat stat = this.getTableStat(ident);
+            stat.incrementDeleteCount();
+        }
+
+        accept(x.getWhere());
+
+        accept(x.getOrderBy());
+        accept(x.getLimit());
+
+        return false;
+    }
+
+    public void endVisit(MySqlDeleteStatement x) {
+        setAliasMap(null);
+    }
+
+    @Override
+    public void endVisit(MySqlInsertStatement x) {
+        setModeOrigin(x);
+    }
+
+    @Override
+    public boolean visit(MySqlInsertStatement x) {
+        setMode(x, Mode.Insert);
+
+        setAliasMap();
+
+        if (x.getTableName() instanceof SQLIdentifierExpr) {
+            String ident = ((SQLIdentifierExpr) x.getTableName()).getName();
+            setCurrentTable(x, ident);
+
+            TableStat stat = getTableStat(ident);
+            stat.incrementInsertCount();
+
+            Map<String, String> aliasMap = getAliasMap();
+            if (aliasMap != null) {
+                if (x.getAlias() != null) {
+                    aliasMap.put(x.getAlias(), ident);
+                }
+                aliasMap.put(ident, ident);
+            }
+        }
+
+        accept(x.getColumns());
+        accept(x.getValuesList());
+        accept(x.getQuery());
+        accept(x.getDuplicateKeyUpdate());
+
+        return false;
+    }
+
+    @Override
+    public boolean visit(MySqlBooleanExpr x) {
+
+        return true;
+    }
+
+    @Override
+    public void endVisit(MySqlBooleanExpr x) {
+
+    }
+
+    @Override
+    public boolean visit(Limit x) {
+
+        return true;
+    }
+
+    @Override
+    public void endVisit(Limit x) {
+
+    }
+
+    @Override
+    public boolean visit(MySqlTableIndex x) {
+
+        return true;
+    }
+
+    @Override
+    public void endVisit(MySqlTableIndex x) {
+
+    }
+
+    @Override
+    public boolean visit(MySqlKey x) {
+
+        return true;
+    }
+
+    @Override
+    public void endVisit(MySqlKey x) {
+
+    }
+
+    @Override
+    public boolean visit(MySqlPrimaryKey x) {
+
+        return true;
+    }
+
+    @Override
+    public void endVisit(MySqlPrimaryKey x) {
+
+    }
+
+    @Override
+    public void endVisit(MySqlIntervalExpr x) {
+
+    }
+
+    @Override
+    public boolean visit(MySqlIntervalExpr x) {
+
+        return true;
+    }
+
+    @Override
+    public void endVisit(MySqlExtractExpr x) {
+
+    }
+
+    @Override
+    public boolean visit(MySqlExtractExpr x) {
+
+        return true;
+    }
+
+    @Override
+    public void endVisit(MySqlMatchAgainstExpr x) {
+
+    }
+
+    @Override
+    public boolean visit(MySqlMatchAgainstExpr x) {
+
+        return true;
+    }
+
+    @Override
+    public void endVisit(MySqlBinaryExpr x) {
+
+    }
+
+    @Override
+    public boolean visit(MySqlBinaryExpr x) {
+
+        return true;
+    }
+
+    @Override
+    public void endVisit(MySqlPrepareStatement x) {
+
+    }
+
+    @Override
+    public boolean visit(MySqlPrepareStatement x) {
+
+        return true;
+    }
+
+    @Override
+    public void endVisit(MySqlExecuteStatement x) {
+
+    }
+
+    @Override
+    public boolean visit(MySqlExecuteStatement x) {
+
+        return true;
+    }
+
+    @Override
+    public void endVisit(MySqlLoadDataInFileStatement x) {
+
+    }
+
+    @Override
+    public boolean visit(MySqlLoadDataInFileStatement x) {
+
+        return true;
+    }
+
+    @Override
+    public void endVisit(MySqlLoadXmlStatement x) {
+
+    }
+
+    @Override
+    public boolean visit(MySqlLoadXmlStatement x) {
+
+        return true;
+    }
+
+    @Override
+    public void endVisit(MySqlReplicateStatement x) {
+
+    }
+
+    @Override
+    public boolean visit(MySqlReplicateStatement x) {
+
+        return true;
+    }
+
+    @Override
+    public void endVisit(MySqlSelectGroupBy x) {
+
+    }
+
+    @Override
+    public boolean visit(MySqlSelectGroupBy x) {
+
+        return true;
+    }
+
+    @Override
+    public void endVisit(MySqlStartTransactionStatement x) {
+
+    }
+
+    @Override
+    public boolean visit(MySqlStartTransactionStatement x) {
+
+        return true;
+    }
+
+    @Override
+    public void endVisit(MySqlCommitStatement x) {
+
+    }
+
+    @Override
+    public boolean visit(MySqlCommitStatement x) {
+
+        return true;
+    }
+
+    @Override
+    public void endVisit(MySqlRollbackStatement x) {
+
+    }
+
+    @Override
+    public boolean visit(MySqlRollbackStatement x) {
+
+        return true;
+    }
+
+    @Override
+    public void endVisit(MySqlShowColumnsStatement x) {
+
+    }
+
+    @Override
+    public boolean visit(MySqlShowColumnsStatement x) {
+        return true;
+    }
+
+    @Override
+    public void endVisit(MySqlShowTablesStatement x) {
+
+    }
+
+    @Override
+    public boolean visit(MySqlShowTablesStatement x) {
+        return true;
+    }
+
+    @Override
+    public void endVisit(MySqlShowDatabasesStatement x) {
+
+    }
+
+    @Override
+    public boolean visit(MySqlShowDatabasesStatement x) {
+        return true;
+    }
+
+    @Override
+    public void endVisit(MySqlShowWarningsStatement x) {
+
+    }
+
+    @Override
+    public boolean visit(MySqlShowWarningsStatement x) {
+        return true;
+    }
+
+    @Override
+    public void endVisit(MySqlShowStatusStatement x) {
+
+    }
+
+    @Override
+    public boolean visit(MySqlShowStatusStatement x) {
+        return true;
+    }
+
+    @Override
+    public void endVisit(CobarShowStatus x) {
+
+    }
+
+    @Override
+    public boolean visit(CobarShowStatus x) {
+        return true;
+    }
+
+    @Override
+    public void endVisit(MySqlKillStatement x) {
+
+    }
+
+    @Override
+    public boolean visit(MySqlKillStatement x) {
+        return true;
+    }
+
+    @Override
+    public void endVisit(MySqlBinlogStatement x) {
+
+    }
+
+    @Override
+    public boolean visit(MySqlBinlogStatement x) {
+        return true;
+    }
+
+    @Override
+    public void endVisit(MySqlResetStatement x) {
+
+    }
+
+    @Override
+    public boolean visit(MySqlResetStatement x) {
+        return true;
+    }
+
+    @Override
+    public void endVisit(MySqlCreateUserStatement x) {
+
+    }
+
+    @Override
+    public boolean visit(MySqlCreateUserStatement x) {
+        return true;
+    }
+
+    @Override
+    public void endVisit(UserSpecification x) {
+
+    }
+
+    @Override
+    public boolean visit(UserSpecification x) {
+        return true;
+    }
+
+    @Override
+    public void endVisit(MySqlDropUser x) {
+
+    }
+
+    @Override
+    public boolean visit(MySqlDropUser x) {
+        return true;
+    }
+
+    @Override
+    public void endVisit(MySqlDropTableStatement x) {
+
+    }
+
+    @Override
+    public boolean visit(MySqlDropTableStatement x) {
+        return visit((SQLDropTableStatement) x);
+    }
+
+    @Override
+    public void endVisit(MySqlPartitionByKey x) {
+
+    }
+
+    @Override
+    public boolean visit(MySqlPartitionByKey x) {
+        accept(x.getColumns());
+        return false;
+    }
+
+    @Override
+    public boolean visit(MySqlSelectQueryBlock x) {
+        return this.visit((SQLSelectQueryBlock) x);
+    }
+
+    @Override
+    public void endVisit(MySqlSelectQueryBlock x) {
+
+    }
+
+    @Override
+    public boolean visit(MySqlOutFileExpr x) {
+        return false;
+    }
+
+    @Override
+    public void endVisit(MySqlOutFileExpr x) {
+
+    }
+
+    @Override
+    public boolean visit(MySqlDescribeStatement x) {
+        getTableStat(x.getObject().toString());
+        return false;
+    }
+
+    @Override
+    public void endVisit(MySqlDescribeStatement x) {
+
+    }
+
+    @Override
+    public boolean visit(MySqlUpdateStatement x) {
+        return visit((SQLUpdateStatement) x);
+    }
+
+    @Override
+    public void endVisit(MySqlUpdateStatement x) {
+
+    }
+
+    @Override
+    public boolean visit(MySqlSetTransactionIsolationLevelStatement x) {
+        return false;
+    }
+
+    @Override
+    public void endVisit(MySqlSetTransactionIsolationLevelStatement x) {
+
+    }
+
+    @Override
+    public boolean visit(MySqlSetNamesStatement x) {
+        return false;
+    }
+
+    @Override
+    public void endVisit(MySqlSetNamesStatement x) {
+
+    }
+
+    @Override
+    public boolean visit(MySqlSetCharSetStatement x) {
+        return false;
+    }
+
+    @Override
+    public void endVisit(MySqlSetCharSetStatement x) {
+
+    }
+
+    @Override
+    public boolean visit(MySqlShowAuthorsStatement x) {
+        return false;
+    }
+
+    @Override
+    public void endVisit(MySqlShowAuthorsStatement x) {
+
+    }
+
+    @Override
+    public boolean visit(MySqlShowBinaryLogsStatement x) {
+        return false;
+    }
+
+    @Override
+    public void endVisit(MySqlShowBinaryLogsStatement x) {
+
+    }
+
+    @Override
+    public boolean visit(MySqlShowMasterLogsStatement x) {
+        return false;
+    }
+
+    @Override
+    public void endVisit(MySqlShowMasterLogsStatement x) {
+
+    }
+
+    @Override
+    public boolean visit(MySqlShowCollationStatement x) {
+        return false;
+    }
+
+    @Override
+    public void endVisit(MySqlShowCollationStatement x) {
+
+    }
+    
+    @Override
+    public boolean visit(MySqlShowBinLogEventsStatement x) {
+        return false;
+    }
+    
+    @Override
+    public void endVisit(MySqlShowBinLogEventsStatement x) {
+        
+    }
+
+    @Override
+    public boolean visit(MySqlShowCharacterSetStatement x) {
+        return false;
+    }
+
+    @Override
+    public void endVisit(MySqlShowCharacterSetStatement x) {
+        
+    }
+    
+    @Override
+    public boolean visit(MySqlShowContributorsStatement x) {
+        return false;
+    }
+    
+    @Override
+    public void endVisit(MySqlShowContributorsStatement x) {
+        
+    }
+    
+    @Override
+    public boolean visit(MySqlShowCreateDatabaseStatement x) {
+        return false;
+    }
+    
+    @Override
+    public void endVisit(MySqlShowCreateDatabaseStatement x) {
+        
+    }
+
+    @Override
+    public boolean visit(MySqlShowCreateEventStatement x) {
+        return false;
+    }
+
+    @Override
+    public void endVisit(MySqlShowCreateEventStatement x) {
+        
+    }
+
+    @Override
+    public boolean visit(MySqlShowCreateFunctionStatement x) {
+        return false;
+    }
+
+    @Override
+    public void endVisit(MySqlShowCreateFunctionStatement x) {
+        
+    }
+
+    @Override
+    public boolean visit(MySqlShowCreateProcedureStatement x) {
+        return false;
+    }
+
+    @Override
+    public void endVisit(MySqlShowCreateProcedureStatement x) {
+        
+    }
+
+    @Override
+    public boolean visit(MySqlShowCreateTableStatement x) {
+        return false;
+    }
+
+    @Override
+    public void endVisit(MySqlShowCreateTableStatement x) {
+        
+    }
+
+    @Override
+    public boolean visit(MySqlShowCreateTriggerStatement x) {
+        return false;
+    }
+
+    @Override
+    public void endVisit(MySqlShowCreateTriggerStatement x) {
+        
+    }
+
+    @Override
+    public boolean visit(MySqlShowCreateViewStatement x) {
+        return false;
+    }
+
+    @Override
+    public void endVisit(MySqlShowCreateViewStatement x) {
+        
+    }
+
+    @Override
+    public boolean visit(MySqlShowEngineStatement x) {
+        return false;
+    }
+
+    @Override
+    public void endVisit(MySqlShowEngineStatement x) {
+        
+    }
+    
+    @Override
+    public boolean visit(MySqlShowEnginesStatement x) {
+        return false;
+    }
+    
+    @Override
+    public void endVisit(MySqlShowEnginesStatement x) {
+        
+    }
+
+    @Override
+    public boolean visit(MySqlShowErrorsStatement x) {
+        return false;
+    }
+
+    @Override
+    public void endVisit(MySqlShowErrorsStatement x) {
+        
+    }
+
+    @Override
+    public boolean visit(MySqlShowEventsStatement x) {
+        return false;
+    }
+
+    @Override
+    public void endVisit(MySqlShowEventsStatement x) {
+        
+    }
+
+    @Override
+    public boolean visit(MySqlShowFunctionCodeStatement x) {
+        return false;
+    }
+
+    @Override
+    public void endVisit(MySqlShowFunctionCodeStatement x) {
+        
+    }
+
+    @Override
+    public boolean visit(MySqlShowFunctionStatusStatement x) {
+        return false;
+    }
+
+    @Override
+    public void endVisit(MySqlShowFunctionStatusStatement x) {
+        
+    }
+
+    @Override
+    public boolean visit(MySqlShowGrantsStatement x) {
+        return false;
+    }
+
+    @Override
+    public void endVisit(MySqlShowGrantsStatement x) {
+        
+    }
+}
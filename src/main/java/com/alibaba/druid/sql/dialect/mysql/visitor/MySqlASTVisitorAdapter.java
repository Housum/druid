--- conflicted
+++ resolved
@@ -30,310 +30,308 @@
 import com.alibaba.druid.sql.dialect.mysql.ast.statement.MySqlTableIndex;
 import com.alibaba.druid.sql.visitor.SQLASTVisitorAdapter;
 
-public class MySqlASTVisitorAdapter extends SQLASTVisitorAdapter implements MySqlASTVisitor {
-
-    @Override
-    public boolean visit(MySqlBooleanExpr x) {
-        return true;
-    }
-
-    @Override
-    public void endVisit(MySqlBooleanExpr x) {
-
-    }
-
-    @Override
-    public boolean visit(Limit x) {
-        return true;
-    }
-
-    @Override
-    public void endVisit(Limit x) {
-
-    }
-
-    @Override
-    public boolean visit(MySqlTableIndex x) {
-        return true;
-    }
-
-    @Override
-    public void endVisit(MySqlTableIndex x) {
-
-    }
-
-    @Override
-    public boolean visit(MySqlKey x) {
-        return true;
-    }
-
-    @Override
-    public void endVisit(MySqlKey x) {
-
-    }
-
-    @Override
-    public boolean visit(MySqlPrimaryKey x) {
-
-        return true;
-    }
-
-    @Override
-    public void endVisit(MySqlPrimaryKey x) {
-
-    }
-
-    @Override
-    public void endVisit(MySqlIntervalExpr x) {
-
-    }
-
-    @Override
-    public boolean visit(MySqlIntervalExpr x) {
-
-        return true;
-    }
-
-    @Override
-    public void endVisit(MySqlExtractExpr x) {
-
-    }
-
-    @Override
-    public boolean visit(MySqlExtractExpr x) {
-
-        return true;
-    }
-
-    @Override
-    public void endVisit(MySqlMatchAgainstExpr x) {
-
-    }
-
-    @Override
-    public boolean visit(MySqlMatchAgainstExpr x) {
-
-        return true;
-    }
-
-    @Override
-    public void endVisit(MySqlBinaryExpr x) {
-
-    }
-
-    @Override
-    public boolean visit(MySqlBinaryExpr x) {
-
-        return true;
-    }
-
-    @Override
-    public void endVisit(MySqlPrepareStatement x) {
-
-    }
-
-    @Override
-    public boolean visit(MySqlPrepareStatement x) {
-
-        return true;
-    }
-
-    @Override
-    public void endVisit(MySqlExecuteStatement x) {
-
-    }
-
-    @Override
-    public boolean visit(MySqlExecuteStatement x) {
-
-        return true;
-    }
-
-    @Override
-    public void endVisit(MySqlDeleteStatement x) {
-
-    }
-
-    @Override
-    public boolean visit(MySqlDeleteStatement x) {
-
-        return true;
-    }
-
-    @Override
-    public void endVisit(MySqlInsertStatement x) {
-
-    }
-
-    @Override
-    public boolean visit(MySqlInsertStatement x) {
-
-        return true;
-    }
-
-    @Override
-    public void endVisit(MySqlLoadDataInFileStatement x) {
-
-    }
-
-    @Override
-    public boolean visit(MySqlLoadDataInFileStatement x) {
-
-        return true;
-    }
-
-    @Override
-    public void endVisit(MySqlLoadXmlStatement x) {
-
-    }
-
-    @Override
-    public boolean visit(MySqlLoadXmlStatement x) {
-
-        return true;
-    }
-
-    @Override
-    public void endVisit(MySqlReplicateStatement x) {
-
-    }
-
-    @Override
-    public boolean visit(MySqlReplicateStatement x) {
-
-        return true;
-    }
-
-    @Override
-    public void endVisit(MySqlSelectGroupBy x) {
-
-    }
-
-    @Override
-    public boolean visit(MySqlSelectGroupBy x) {
-
-        return true;
-    }
-
-    @Override
-    public void endVisit(MySqlStartTransactionStatement x) {
-
-    }
-
-    @Override
-    public boolean visit(MySqlStartTransactionStatement x) {
-
-        return true;
-    }
-
-    @Override
-    public void endVisit(MySqlCommitStatement x) {
-
-    }
-
-    @Override
-    public boolean visit(MySqlCommitStatement x) {
-
-        return true;
-    }
-
-    @Override
-    public void endVisit(MySqlRollbackStatement x) {
-
-    }
-
-    @Override
-    public boolean visit(MySqlRollbackStatement x) {
-
-        return true;
-    }
-
-    @Override
-    public void endVisit(MySqlShowColumnsStatement x) {
-
-    }
-
-    @Override
-    public boolean visit(MySqlShowColumnsStatement x) {
-
-        return true;
-    }
-
-    @Override
-    public void endVisit(MySqlShowTablesStatement x) {
-
-    }
-
-    @Override
-    public boolean visit(MySqlShowTablesStatement x) {
-
-        return true;
-    }
-
-    @Override
-    public void endVisit(MySqlShowDatabasesStatement x) {
-
-    }
-
-    @Override
-    public boolean visit(MySqlShowDatabasesStatement x) {
-
-        return true;
-    }
-
-    @Override
-    public void endVisit(MySqlShowWarningsStatement x) {
-
-    }
-
-    @Override
-    public boolean visit(MySqlShowWarningsStatement x) {
-
-        return true;
-    }
-
-    @Override
-    public void endVisit(MySqlShowStatusStatement x) {
-
-    }
-
-    @Override
-    public boolean visit(MySqlShowStatusStatement x) {
-
-        return true;
-    }
-
-    @Override
-    public void endVisit(CobarShowStatus x) {
-        
-    }
-
-    @Override
-    public boolean visit(CobarShowStatus x) {
-        return true;
-    }
+public class MySqlASTVisitorAdapter extends SQLASTVisitorAdapter implements
+		MySqlASTVisitor {
+
+	@Override
+	public boolean visit(MySqlBooleanExpr x) {
+		return true;
+	}
+
+	@Override
+	public void endVisit(MySqlBooleanExpr x) {
+
+	}
+
+	@Override
+	public boolean visit(Limit x) {
+		return true;
+	}
+
+	@Override
+	public void endVisit(Limit x) {
+
+	}
+
+	@Override
+	public boolean visit(MySqlTableIndex x) {
+		return true;
+	}
+
+	@Override
+	public void endVisit(MySqlTableIndex x) {
+
+	}
+
+	@Override
+	public boolean visit(MySqlKey x) {
+		return true;
+	}
+
+	@Override
+	public void endVisit(MySqlKey x) {
+
+	}
+
+	@Override
+	public boolean visit(MySqlPrimaryKey x) {
+
+		return true;
+	}
+
+	@Override
+	public void endVisit(MySqlPrimaryKey x) {
+
+	}
+
+	@Override
+	public void endVisit(MySqlIntervalExpr x) {
+
+	}
+
+	@Override
+	public boolean visit(MySqlIntervalExpr x) {
+
+		return true;
+	}
+
+	@Override
+	public void endVisit(MySqlExtractExpr x) {
+
+	}
+
+	@Override
+	public boolean visit(MySqlExtractExpr x) {
+
+		return true;
+	}
+
+	@Override
+	public void endVisit(MySqlMatchAgainstExpr x) {
+
+	}
+
+	@Override
+	public boolean visit(MySqlMatchAgainstExpr x) {
+
+		return true;
+	}
+
+	@Override
+	public void endVisit(MySqlBinaryExpr x) {
+
+	}
+
+	@Override
+	public boolean visit(MySqlBinaryExpr x) {
+
+		return true;
+	}
+
+	@Override
+	public void endVisit(MySqlPrepareStatement x) {
+
+	}
+
+	@Override
+	public boolean visit(MySqlPrepareStatement x) {
+
+		return true;
+	}
+
+	@Override
+	public void endVisit(MySqlExecuteStatement x) {
+
+	}
+
+	@Override
+	public boolean visit(MySqlExecuteStatement x) {
+
+		return true;
+	}
+
+	@Override
+	public void endVisit(MySqlDeleteStatement x) {
+
+	}
+
+	@Override
+	public boolean visit(MySqlDeleteStatement x) {
+
+		return true;
+	}
+
+	@Override
+	public void endVisit(MySqlInsertStatement x) {
+
+	}
+
+	@Override
+	public boolean visit(MySqlInsertStatement x) {
+
+		return true;
+	}
+
+	@Override
+	public void endVisit(MySqlLoadDataInFileStatement x) {
+
+	}
+
+	@Override
+	public boolean visit(MySqlLoadDataInFileStatement x) {
+
+		return true;
+	}
+
+	@Override
+	public void endVisit(MySqlLoadXmlStatement x) {
+
+	}
+
+	@Override
+	public boolean visit(MySqlLoadXmlStatement x) {
+
+		return true;
+	}
+
+	@Override
+	public void endVisit(MySqlReplicateStatement x) {
+
+	}
+
+	@Override
+	public boolean visit(MySqlReplicateStatement x) {
+
+		return true;
+	}
+
+	@Override
+	public void endVisit(MySqlSelectGroupBy x) {
+
+	}
+
+	@Override
+	public boolean visit(MySqlSelectGroupBy x) {
+
+		return true;
+	}
+
+	@Override
+	public void endVisit(MySqlStartTransactionStatement x) {
+
+	}
+
+	@Override
+	public boolean visit(MySqlStartTransactionStatement x) {
+
+		return true;
+	}
+
+	@Override
+	public void endVisit(MySqlCommitStatement x) {
+
+	}
+
+	@Override
+	public boolean visit(MySqlCommitStatement x) {
+
+		return true;
+	}
+
+	@Override
+	public void endVisit(MySqlRollbackStatement x) {
+
+	}
+
+	@Override
+	public boolean visit(MySqlRollbackStatement x) {
+
+		return true;
+	}
+
+	@Override
+	public void endVisit(MySqlShowColumnsStatement x) {
+
+	}
+
+	@Override
+	public boolean visit(MySqlShowColumnsStatement x) {
+
+		return true;
+	}
+
+	@Override
+	public void endVisit(MySqlShowTablesStatement x) {
+
+	}
+
+	@Override
+	public boolean visit(MySqlShowTablesStatement x) {
+
+		return true;
+	}
+
+	@Override
+	public void endVisit(MySqlShowDatabasesStatement x) {
+
+	}
+
+	@Override
+	public boolean visit(MySqlShowDatabasesStatement x) {
+
+		return true;
+	}
+
+	@Override
+	public void endVisit(MySqlShowWarningsStatement x) {
+
+	}
+
+	@Override
+	public boolean visit(MySqlShowWarningsStatement x) {
+
+		return true;
+	}
+
+	@Override
+	public void endVisit(MySqlShowStatusStatement x) {
+
+	}
+
+	@Override
+	public boolean visit(MySqlShowStatusStatement x) {
+
+		return true;
+	}
+
+	@Override
+	public void endVisit(CobarShowStatus x) {
+
+	}
+
+	@Override
+	public boolean visit(CobarShowStatus x) {
+		return true;
+	}
 
 	@Override
 	public void endVisit(MySqlKillStatement x) {
-		
+
 	}
 
 	@Override
 	public boolean visit(MySqlKillStatement x) {
 		return true;
 	}
-<<<<<<< HEAD
-	
+
 	@Override
 	public void endVisit(MySqlBinlogStatement x) {
-		
-	}
-	
+
+	}
+
 	@Override
 	public boolean visit(MySqlBinlogStatement x) {
 		return true;
 	}
-=======
->>>>>>> 33e3a931
 
 }
/*
 * Copyright 1999-2011 Alibaba Group Holding Ltd.
 *
 * Licensed under the Apache License, Version 2.0 (the "License");
 * you may not use this file except in compliance with the License.
 * You may obtain a copy of the License at
 *
 *      http://www.apache.org/licenses/LICENSE-2.0
 *
 * Unless required by applicable law or agreed to in writing, software
 * distributed under the License is distributed on an "AS IS" BASIS,
 * WITHOUT WARRANTIES OR CONDITIONS OF ANY KIND, either express or implied.
 * See the License for the specific language governing permissions and
 * limitations under the License.
 */
package com.alibaba.druid.sql.visitor;

import com.alibaba.druid.sql.ast.SQLCommentHint;
import com.alibaba.druid.sql.ast.SQLDataType;
import com.alibaba.druid.sql.ast.SQLExpr;
import com.alibaba.druid.sql.ast.SQLObject;
import com.alibaba.druid.sql.ast.SQLOrderBy;
import com.alibaba.druid.sql.ast.SQLOver;
import com.alibaba.druid.sql.ast.expr.SQLAggregateExpr;
import com.alibaba.druid.sql.ast.expr.SQLAllColumnExpr;
import com.alibaba.druid.sql.ast.expr.SQLAllExpr;
import com.alibaba.druid.sql.ast.expr.SQLAnyExpr;
import com.alibaba.druid.sql.ast.expr.SQLBetweenExpr;
import com.alibaba.druid.sql.ast.expr.SQLBinaryOpExpr;
import com.alibaba.druid.sql.ast.expr.SQLCaseExpr;
import com.alibaba.druid.sql.ast.expr.SQLCastExpr;
import com.alibaba.druid.sql.ast.expr.SQLCharExpr;
import com.alibaba.druid.sql.ast.expr.SQLCurrentOfCursorExpr;
import com.alibaba.druid.sql.ast.expr.SQLDefaultExpr;
import com.alibaba.druid.sql.ast.expr.SQLExistsExpr;
import com.alibaba.druid.sql.ast.expr.SQLHexExpr;
import com.alibaba.druid.sql.ast.expr.SQLIdentifierExpr;
import com.alibaba.druid.sql.ast.expr.SQLInListExpr;
import com.alibaba.druid.sql.ast.expr.SQLInSubQueryExpr;
import com.alibaba.druid.sql.ast.expr.SQLIntegerExpr;
import com.alibaba.druid.sql.ast.expr.SQLListExpr;
import com.alibaba.druid.sql.ast.expr.SQLMethodInvokeExpr;
import com.alibaba.druid.sql.ast.expr.SQLNCharExpr;
import com.alibaba.druid.sql.ast.expr.SQLNotExpr;
import com.alibaba.druid.sql.ast.expr.SQLNullExpr;
import com.alibaba.druid.sql.ast.expr.SQLNumberExpr;
import com.alibaba.druid.sql.ast.expr.SQLPropertyExpr;
import com.alibaba.druid.sql.ast.expr.SQLQueryExpr;
import com.alibaba.druid.sql.ast.expr.SQLSomeExpr;
import com.alibaba.druid.sql.ast.expr.SQLUnaryExpr;
import com.alibaba.druid.sql.ast.expr.SQLVariantRefExpr;
import com.alibaba.druid.sql.ast.statement.NotNullConstraint;
import com.alibaba.druid.sql.ast.statement.SQLAlterTableAddColumn;
import com.alibaba.druid.sql.ast.statement.SQLAlterTableAddConstraint;
import com.alibaba.druid.sql.ast.statement.SQLAlterTableAddIndex;
import com.alibaba.druid.sql.ast.statement.SQLAlterTableAlterColumn;
import com.alibaba.druid.sql.ast.statement.SQLAlterTableDisableConstraint;
import com.alibaba.druid.sql.ast.statement.SQLAlterTableDisableKeys;
import com.alibaba.druid.sql.ast.statement.SQLAlterTableDropColumnItem;
import com.alibaba.druid.sql.ast.statement.SQLAlterTableDropConstraint;
import com.alibaba.druid.sql.ast.statement.SQLAlterTableDropForeinKey;
import com.alibaba.druid.sql.ast.statement.SQLAlterTableDropIndex;
import com.alibaba.druid.sql.ast.statement.SQLAlterTableDropPrimaryKey;
import com.alibaba.druid.sql.ast.statement.SQLAlterTableEnableConstraint;
import com.alibaba.druid.sql.ast.statement.SQLAlterTableEnableKeys;
import com.alibaba.druid.sql.ast.statement.SQLAlterTableRenameColumn;
import com.alibaba.druid.sql.ast.statement.SQLAlterTableStatement;
import com.alibaba.druid.sql.ast.statement.SQLAssignItem;
import com.alibaba.druid.sql.ast.statement.SQLCallStatement;
import com.alibaba.druid.sql.ast.statement.SQLCharactorDataType;
import com.alibaba.druid.sql.ast.statement.SQLCheck;
import com.alibaba.druid.sql.ast.statement.SQLColumnCheck;
import com.alibaba.druid.sql.ast.statement.SQLColumnDefinition;
import com.alibaba.druid.sql.ast.statement.SQLColumnPrimaryKey;
import com.alibaba.druid.sql.ast.statement.SQLColumnReference;
import com.alibaba.druid.sql.ast.statement.SQLColumnUniqueKey;
import com.alibaba.druid.sql.ast.statement.SQLCommentStatement;
import com.alibaba.druid.sql.ast.statement.SQLCreateDatabaseStatement;
import com.alibaba.druid.sql.ast.statement.SQLCreateIndexStatement;
import com.alibaba.druid.sql.ast.statement.SQLCreateTableStatement;
import com.alibaba.druid.sql.ast.statement.SQLCreateTriggerStatement;
import com.alibaba.druid.sql.ast.statement.SQLCreateViewStatement;
import com.alibaba.druid.sql.ast.statement.SQLDeleteStatement;
import com.alibaba.druid.sql.ast.statement.SQLDropDatabaseStatement;
import com.alibaba.druid.sql.ast.statement.SQLDropFunctionStatement;
import com.alibaba.druid.sql.ast.statement.SQLDropIndexStatement;
import com.alibaba.druid.sql.ast.statement.SQLDropProcedureStatement;
import com.alibaba.druid.sql.ast.statement.SQLDropSequenceStatement;
import com.alibaba.druid.sql.ast.statement.SQLDropTableSpaceStatement;
import com.alibaba.druid.sql.ast.statement.SQLDropTableStatement;
import com.alibaba.druid.sql.ast.statement.SQLDropTriggerStatement;
import com.alibaba.druid.sql.ast.statement.SQLDropUserStatement;
import com.alibaba.druid.sql.ast.statement.SQLDropViewStatement;
import com.alibaba.druid.sql.ast.statement.SQLExplainStatement;
import com.alibaba.druid.sql.ast.statement.SQLExprHint;
import com.alibaba.druid.sql.ast.statement.SQLExprTableSource;
import com.alibaba.druid.sql.ast.statement.SQLForeignKeyImpl;
import com.alibaba.druid.sql.ast.statement.SQLGrantStatement;
import com.alibaba.druid.sql.ast.statement.SQLInsertStatement;
import com.alibaba.druid.sql.ast.statement.SQLInsertStatement.ValuesClause;
import com.alibaba.druid.sql.ast.statement.SQLJoinTableSource;
import com.alibaba.druid.sql.ast.statement.SQLPrimaryKeyImpl;
import com.alibaba.druid.sql.ast.statement.SQLReleaseSavePointStatement;
import com.alibaba.druid.sql.ast.statement.SQLRollbackStatement;
import com.alibaba.druid.sql.ast.statement.SQLSavePointStatement;
import com.alibaba.druid.sql.ast.statement.SQLSelect;
import com.alibaba.druid.sql.ast.statement.SQLSelectGroupByClause;
import com.alibaba.druid.sql.ast.statement.SQLSelectItem;
import com.alibaba.druid.sql.ast.statement.SQLSelectOrderByItem;
import com.alibaba.druid.sql.ast.statement.SQLSelectQueryBlock;
import com.alibaba.druid.sql.ast.statement.SQLSelectStatement;
import com.alibaba.druid.sql.ast.statement.SQLSetStatement;
import com.alibaba.druid.sql.ast.statement.SQLSubqueryTableSource;
import com.alibaba.druid.sql.ast.statement.SQLTruncateStatement;
import com.alibaba.druid.sql.ast.statement.SQLUnionQuery;
import com.alibaba.druid.sql.ast.statement.SQLUnique;
import com.alibaba.druid.sql.ast.statement.SQLUpdateSetItem;
import com.alibaba.druid.sql.ast.statement.SQLUpdateStatement;
import com.alibaba.druid.sql.ast.statement.SQLUseStatement;
import com.alibaba.druid.sql.ast.statement.SQLWithSubqueryClause;

public class SQLASTVisitorAdapter implements SQLASTVisitor {

    public void endVisit(SQLAllColumnExpr x) {
    }

    public void endVisit(SQLBetweenExpr x) {
    }

    public void endVisit(SQLBinaryOpExpr x) {
    }

    public void endVisit(SQLCaseExpr x) {
    }

    public void endVisit(SQLCaseExpr.Item x) {
    }

    public void endVisit(SQLCharExpr x) {
    }

    public void endVisit(SQLIdentifierExpr x) {
    }

    public void endVisit(SQLInListExpr x) {
    }

    public void endVisit(SQLIntegerExpr x) {
    }

    public void endVisit(SQLExistsExpr x) {
    }

    public void endVisit(SQLNCharExpr x) {
    }

    public void endVisit(SQLNotExpr x) {
    }

    public void endVisit(SQLNullExpr x) {
    }

    public void endVisit(SQLNumberExpr x) {
    }

    public void endVisit(SQLPropertyExpr x) {
    }

    public void endVisit(SQLSelectGroupByClause x) {
    }

    public void endVisit(SQLSelectItem x) {
    }

    public void endVisit(SQLSelectStatement selectStatement) {
    }

    public void postVisit(SQLObject astNode) {
    }

    public void preVisit(SQLObject astNode) {
    }

    public boolean visit(SQLAllColumnExpr x) {
        return true;
    }

    public boolean visit(SQLBetweenExpr x) {
        return true;
    }

    public boolean visit(SQLBinaryOpExpr x) {
        return true;
    }

    public boolean visit(SQLCaseExpr x) {
        return true;
    }

    public boolean visit(SQLCaseExpr.Item x) {
        return true;
    }

    public boolean visit(SQLCastExpr x) {
        return true;
    }

    public boolean visit(SQLCharExpr x) {
        return true;
    }

    public boolean visit(SQLExistsExpr x) {
        return true;
    }

    public boolean visit(SQLIdentifierExpr x) {
        return true;
    }

    public boolean visit(SQLInListExpr x) {
        return true;
    }

    public boolean visit(SQLIntegerExpr x) {
        return true;
    }

    public boolean visit(SQLNCharExpr x) {
        return true;
    }

    public boolean visit(SQLNotExpr x) {
        return true;
    }

    public boolean visit(SQLNullExpr x) {
        return true;
    }

    public boolean visit(SQLNumberExpr x) {
        return true;
    }

    public boolean visit(SQLPropertyExpr x) {
        return true;
    }

    public boolean visit(SQLSelectGroupByClause x) {
        return true;
    }

    public boolean visit(SQLSelectItem x) {
        return true;
    }

    public void endVisit(SQLCastExpr x) {
    }

    public boolean visit(SQLSelectStatement astNode) {
        return true;
    }

    public void endVisit(SQLAggregateExpr x) {
    }

    public boolean visit(SQLAggregateExpr x) {
        return true;
    }

    public boolean visit(SQLVariantRefExpr x) {
        return true;
    }

    public void endVisit(SQLVariantRefExpr x) {
    }

    public boolean visit(SQLQueryExpr x) {
        return true;
    }

    public void endVisit(SQLQueryExpr x) {
    }

    public boolean visit(SQLSelect x) {
        return true;
    }

    public void endVisit(SQLSelect select) {
    }

    public boolean visit(SQLSelectQueryBlock x) {
        return true;
    }

    public void endVisit(SQLSelectQueryBlock x) {
    }

    public boolean visit(SQLExprTableSource x) {
        return true;
    }

    public void endVisit(SQLExprTableSource x) {
    }

    public boolean visit(SQLOrderBy x) {
        return true;
    }

    public void endVisit(SQLOrderBy x) {
    }

    public boolean visit(SQLSelectOrderByItem x) {
        return true;
    }

    public void endVisit(SQLSelectOrderByItem x) {
    }

    public boolean visit(SQLDropTableStatement x) {
        return true;
    }

    public void endVisit(SQLDropTableStatement x) {
    }

    public boolean visit(SQLCreateTableStatement x) {
        return true;
    }

    public void endVisit(SQLCreateTableStatement x) {
    }

    public boolean visit(SQLColumnDefinition x) {
        return true;
    }

    public void endVisit(SQLColumnDefinition x) {
    }

    public boolean visit(SQLDataType x) {
        return true;
    }

    public void endVisit(SQLDataType x) {
    }

    public boolean visit(SQLDeleteStatement x) {
        return true;
    }

    public void endVisit(SQLDeleteStatement x) {
    }

    public boolean visit(SQLCurrentOfCursorExpr x) {
        return true;
    }

    public void endVisit(SQLCurrentOfCursorExpr x) {
    }

    public boolean visit(SQLInsertStatement x) {
        return true;
    }

    public void endVisit(SQLInsertStatement x) {
    }

    public boolean visit(SQLUpdateSetItem x) {
        return true;
    }

    public void endVisit(SQLUpdateSetItem x) {
    }

    public boolean visit(SQLUpdateStatement x) {
        return true;
    }

    public void endVisit(SQLUpdateStatement x) {
    }

    public boolean visit(SQLCreateViewStatement x) {
        return true;
    }

    public void endVisit(SQLCreateViewStatement x) {
    }

    public boolean visit(NotNullConstraint x) {
        return true;
    }

    public void endVisit(NotNullConstraint x) {
    }

    @Override
    public void endVisit(SQLMethodInvokeExpr x) {

    }

    @Override
    public boolean visit(SQLMethodInvokeExpr x) {
        return true;
    }

    @Override
    public void endVisit(SQLUnionQuery x) {

    }

    @Override
    public boolean visit(SQLUnionQuery x) {
        return true;
    }

    @Override
    public boolean visit(SQLUnaryExpr x) {
        return true;
    }

    @Override
    public void endVisit(SQLUnaryExpr x) {

    }

    @Override
    public boolean visit(SQLHexExpr x) {
        return false;
    }

    @Override
    public void endVisit(SQLHexExpr x) {

    }

    @Override
    public void endVisit(SQLSetStatement x) {

    }

    @Override
    public boolean visit(SQLSetStatement x) {
        return true;
    }

    @Override
    public void endVisit(SQLAssignItem x) {

    }

    @Override
    public boolean visit(SQLAssignItem x) {
        return true;
    }

    @Override
    public void endVisit(SQLCallStatement x) {

    }

    @Override
    public boolean visit(SQLCallStatement x) {
        return true;
    }

    @Override
    public void endVisit(SQLJoinTableSource x) {

    }

    @Override
    public boolean visit(SQLJoinTableSource x) {
        return true;
    }

    @Override
    public boolean visit(ValuesClause x) {
        return true;
    }

    @Override
    public void endVisit(ValuesClause x) {

    }

    @Override
    public void endVisit(SQLSomeExpr x) {

    }

    @Override
    public boolean visit(SQLSomeExpr x) {
        return true;
    }

    @Override
    public void endVisit(SQLAnyExpr x) {

    }

    @Override
    public boolean visit(SQLAnyExpr x) {
        return true;
    }

    @Override
    public void endVisit(SQLAllExpr x) {

    }

    @Override
    public boolean visit(SQLAllExpr x) {
        return true;
    }

    @Override
    public void endVisit(SQLInSubQueryExpr x) {

    }

    @Override
    public boolean visit(SQLInSubQueryExpr x) {
        return true;
    }

    @Override
    public void endVisit(SQLListExpr x) {

    }

    @Override
    public boolean visit(SQLListExpr x) {
        return true;
    }

    @Override
    public void endVisit(SQLSubqueryTableSource x) {

    }

    @Override
    public boolean visit(SQLSubqueryTableSource x) {
        return true;
    }

    @Override
    public void endVisit(SQLTruncateStatement x) {

    }

    @Override
    public boolean visit(SQLTruncateStatement x) {
        return true;
    }

    @Override
    public void endVisit(SQLDefaultExpr x) {

    }

    @Override
    public boolean visit(SQLDefaultExpr x) {
        return true;
    }

    @Override
    public void endVisit(SQLCommentStatement x) {

    }

    @Override
    public boolean visit(SQLCommentStatement x) {
        return true;
    }

    @Override
    public void endVisit(SQLUseStatement x) {

    }

    @Override
    public boolean visit(SQLUseStatement x) {
        return true;
    }

    @Override
    public boolean visit(SQLAlterTableAddColumn x) {
        return true;
    }

    @Override
    public void endVisit(SQLAlterTableAddColumn x) {

    }

    @Override
    public boolean visit(SQLAlterTableDropColumnItem x) {
        return true;
    }

    @Override
    public void endVisit(SQLAlterTableDropColumnItem x) {

    }

    @Override
    public boolean visit(SQLDropIndexStatement x) {
        return true;
    }

    @Override
    public void endVisit(SQLDropIndexStatement x) {

    }

    @Override
    public boolean visit(SQLDropViewStatement x) {
        return true;
    }

    @Override
    public void endVisit(SQLDropViewStatement x) {

    }

    @Override
    public boolean visit(SQLSavePointStatement x) {
        return true;
    }

    @Override
    public void endVisit(SQLSavePointStatement x) {

    }

    @Override
    public boolean visit(SQLRollbackStatement x) {
        return true;
    }

    @Override
    public void endVisit(SQLRollbackStatement x) {

    }

    @Override
    public boolean visit(SQLReleaseSavePointStatement x) {
        return true;
    }

    @Override
    public void endVisit(SQLReleaseSavePointStatement x) {
    }

    @Override
    public boolean visit(SQLCommentHint x) {
        return true;
    }

    @Override
    public void endVisit(SQLCommentHint x) {

    }

    @Override
    public void endVisit(SQLCreateDatabaseStatement x) {

    }

    @Override
    public boolean visit(SQLCreateDatabaseStatement x) {
        return true;
    }

    @Override
    public boolean visit(SQLAlterTableDropIndex x) {
        return true;
    }

    @Override
    public void endVisit(SQLAlterTableDropIndex x) {

    }

    @Override
    public void endVisit(SQLOver x) {
    }

    @Override
    public boolean visit(SQLOver x) {
        return true;
    }

    @Override
    public void endVisit(SQLColumnPrimaryKey x) {

    }

    @Override
    public boolean visit(SQLColumnPrimaryKey x) {
        return true;
    }

    @Override
    public void endVisit(SQLColumnUniqueKey x) {

    }

    @Override
    public boolean visit(SQLColumnUniqueKey x) {
        return true;
    }

    @Override
    public void endVisit(SQLWithSubqueryClause x) {
    }

    @Override
    public boolean visit(SQLWithSubqueryClause x) {
        return true;
    }

    @Override
    public void endVisit(SQLWithSubqueryClause.Entry x) {
    }

    @Override
    public boolean visit(SQLWithSubqueryClause.Entry x) {
        return true;
    }

    @Override
    public boolean visit(SQLCharactorDataType x) {
        return true;
    }

    @Override
    public void endVisit(SQLCharactorDataType x) {

    }

    @Override
    public void endVisit(SQLAlterTableAlterColumn x) {

    }

    @Override
    public boolean visit(SQLAlterTableAlterColumn x) {
        return true;
    }

    @Override
    public boolean visit(SQLCheck x) {
        return true;
    }

    @Override
    public void endVisit(SQLCheck x) {

    }

    @Override
    public boolean visit(SQLAlterTableDropForeinKey x) {
        return true;
    }

    @Override
    public void endVisit(SQLAlterTableDropForeinKey x) {

    }

    @Override
    public boolean visit(SQLAlterTableDropPrimaryKey x) {
        return true;
    }

    @Override
    public void endVisit(SQLAlterTableDropPrimaryKey x) {

    }

    @Override
    public boolean visit(SQLAlterTableDisableKeys x) {
        return true;
    }

    @Override
    public void endVisit(SQLAlterTableDisableKeys x) {

    }

    @Override
    public boolean visit(SQLAlterTableEnableKeys x) {
        return true;
    }

    @Override
    public void endVisit(SQLAlterTableEnableKeys x) {

    }

    @Override
    public boolean visit(SQLAlterTableStatement x) {
        return true;
    }

    @Override
    public void endVisit(SQLAlterTableStatement x) {

    }

    @Override
    public boolean visit(SQLAlterTableDisableConstraint x) {
        return true;
    }

    @Override
    public void endVisit(SQLAlterTableDisableConstraint x) {

    }

    @Override
    public boolean visit(SQLAlterTableEnableConstraint x) {
        return true;
    }

    @Override
    public void endVisit(SQLAlterTableEnableConstraint x) {

    }

    @Override
    public boolean visit(SQLColumnCheck x) {
        return true;
    }

    @Override
    public void endVisit(SQLColumnCheck x) {

    }

    @Override
    public boolean visit(SQLExprHint x) {
        return true;
    }

    @Override
    public void endVisit(SQLExprHint x) {

    }

    @Override
    public boolean visit(SQLAlterTableDropConstraint x) {
        return true;
    }

    @Override
    public void endVisit(SQLAlterTableDropConstraint x) {

    }

    @Override
    public boolean visit(SQLUnique x) {
<<<<<<< HEAD
        return true;
=======
        for (SQLExpr column : x.getColumns()) {
            column.accept(this);
        }
        return false;
>>>>>>> 26419df2
    }

    @Override
    public void endVisit(SQLUnique x) {
<<<<<<< HEAD
        
    }
=======

    }

    @Override
    public boolean visit(SQLCreateIndexStatement x) {
        return true;
    }

    @Override
    public void endVisit(SQLCreateIndexStatement x) {

    }

    @Override
    public boolean visit(SQLPrimaryKeyImpl x) {
        return true;
    }

    @Override
    public void endVisit(SQLPrimaryKeyImpl x) {

    }

    @Override
    public boolean visit(SQLAlterTableRenameColumn x) {
        return true;
    }

    @Override
    public void endVisit(SQLAlterTableRenameColumn x) {

    }

    @Override
    public boolean visit(SQLColumnReference x) {
        return true;
    }

    @Override
    public void endVisit(SQLColumnReference x) {

    }

    @Override
    public boolean visit(SQLForeignKeyImpl x) {
        return true;
    }

    @Override
    public void endVisit(SQLForeignKeyImpl x) {

    }

    @Override
    public boolean visit(SQLDropSequenceStatement x) {
        return true;
    }

    @Override
    public void endVisit(SQLDropSequenceStatement x) {

    }

    @Override
    public boolean visit(SQLDropTriggerStatement x) {
        return true;
    }

    @Override
    public void endVisit(SQLDropTriggerStatement x) {

    }

    @Override
    public void endVisit(SQLDropUserStatement x) {

    }

    @Override
    public boolean visit(SQLDropUserStatement x) {
        return true;
    }

    @Override
    public void endVisit(SQLExplainStatement x) {

    }

    @Override
    public boolean visit(SQLExplainStatement x) {
        return true;
    }

    @Override
    public void endVisit(SQLGrantStatement x) {

    }

    @Override
    public boolean visit(SQLGrantStatement x) {
        return true;
    }

    @Override
    public void endVisit(SQLDropDatabaseStatement x) {

    }

    @Override
    public boolean visit(SQLDropDatabaseStatement x) {
        return true;
    }

    @Override
    public void endVisit(SQLAlterTableAddIndex x) {

    }

    @Override
    public boolean visit(SQLAlterTableAddIndex x) {
        return true;
    }

    @Override
    public void endVisit(SQLAlterTableAddConstraint x) {

    }

    @Override
    public boolean visit(SQLAlterTableAddConstraint x) {
        return true;
    }
    
    @Override
    public void endVisit(SQLCreateTriggerStatement x) {
        
    }
    
    @Override
    public boolean visit(SQLCreateTriggerStatement x) {
        return true;
    }
    
    @Override
    public void endVisit(SQLDropFunctionStatement x) {
        
    }
    
    @Override
    public boolean visit(SQLDropFunctionStatement x) {
        return true;
    }
    
    @Override
    public void endVisit(SQLDropTableSpaceStatement x) {
        
    }
    
    @Override
    public boolean visit(SQLDropTableSpaceStatement x) {
        return true;
    }
    
    @Override
    public void endVisit(SQLDropProcedureStatement x) {
        
    }
    
    @Override
    public boolean visit(SQLDropProcedureStatement x) {
        return true;
    }
>>>>>>> 26419df2
}<|MERGE_RESOLUTION|>--- conflicted
+++ resolved
@@ -861,22 +861,14 @@
 
     @Override
     public boolean visit(SQLUnique x) {
-<<<<<<< HEAD
-        return true;
-=======
         for (SQLExpr column : x.getColumns()) {
             column.accept(this);
         }
         return false;
->>>>>>> 26419df2
     }
 
     @Override
     public void endVisit(SQLUnique x) {
-<<<<<<< HEAD
-        
-    }
-=======
 
     }
 
@@ -1049,5 +1041,4 @@
     public boolean visit(SQLDropProcedureStatement x) {
         return true;
     }
->>>>>>> 26419df2
 }
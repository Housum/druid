package com.alibaba.druid.sql.visitor;

import java.util.HashMap;
import java.util.LinkedHashMap;
import java.util.LinkedHashSet;
import java.util.List;
import java.util.Map;
import java.util.Set;

import com.alibaba.druid.sql.ast.SQLExpr;
import com.alibaba.druid.sql.ast.SQLName;
import com.alibaba.druid.sql.ast.SQLObject;
import com.alibaba.druid.sql.ast.SQLOrderBy;
import com.alibaba.druid.sql.ast.expr.SQLAggregateExpr;
import com.alibaba.druid.sql.ast.expr.SQLAllColumnExpr;
import com.alibaba.druid.sql.ast.expr.SQLBinaryOpExpr;
import com.alibaba.druid.sql.ast.expr.SQLIdentifierExpr;
import com.alibaba.druid.sql.ast.expr.SQLInListExpr;
import com.alibaba.druid.sql.ast.expr.SQLInSubQueryExpr;
import com.alibaba.druid.sql.ast.expr.SQLIntegerExpr;
import com.alibaba.druid.sql.ast.expr.SQLMethodInvokeExpr;
import com.alibaba.druid.sql.ast.expr.SQLPropertyExpr;
import com.alibaba.druid.sql.ast.statement.SQLCallStatement;
import com.alibaba.druid.sql.ast.statement.SQLColumnDefinition;
import com.alibaba.druid.sql.ast.statement.SQLCommentStatement;
import com.alibaba.druid.sql.ast.statement.SQLCreateTableStatement;
import com.alibaba.druid.sql.ast.statement.SQLDeleteStatement;
import com.alibaba.druid.sql.ast.statement.SQLDropTableStatement;
import com.alibaba.druid.sql.ast.statement.SQLExprTableSource;
import com.alibaba.druid.sql.ast.statement.SQLInsertStatement;
import com.alibaba.druid.sql.ast.statement.SQLJoinTableSource;
import com.alibaba.druid.sql.ast.statement.SQLSelect;
import com.alibaba.druid.sql.ast.statement.SQLSelectItem;
import com.alibaba.druid.sql.ast.statement.SQLSelectOrderByItem;
import com.alibaba.druid.sql.ast.statement.SQLSelectQuery;
import com.alibaba.druid.sql.ast.statement.SQLSelectQueryBlock;
import com.alibaba.druid.sql.ast.statement.SQLSelectStatement;
import com.alibaba.druid.sql.ast.statement.SQLSubqueryTableSource;
import com.alibaba.druid.sql.ast.statement.SQLTableElement;
import com.alibaba.druid.sql.ast.statement.SQLTruncateStatement;
import com.alibaba.druid.sql.ast.statement.SQLUpdateStatement;
import com.alibaba.druid.stat.TableStat;
import com.alibaba.druid.stat.TableStat.Column;
import com.alibaba.druid.stat.TableStat.Condition;
import com.alibaba.druid.stat.TableStat.Mode;
import com.alibaba.druid.stat.TableStat.Relationship;

public class SchemaStatVisitor extends SQLASTVisitorAdapter {

<<<<<<< HEAD
    protected final HashMap<TableStat.Name, TableStat> tableStats        = new LinkedHashMap<TableStat.Name, TableStat>();
    protected final Set<Column>                        columns           = new LinkedHashSet<Column>();
    protected final Set<Condition>                     conditions        = new LinkedHashSet<Condition>();
    protected final Set<Relationship>                  relationships     = new LinkedHashSet<Relationship>();
    protected final Set<Column>                        orderByColumns    = new LinkedHashSet<Column>();
    protected final Set<Column>                        groupByColumns    = new LinkedHashSet<Column>();

    protected final Map<String, SQLObject>             subQueryMap       = new LinkedHashMap<String, SQLObject>();
    
    protected Map<String, String>                      aliasLocal        = new HashMap<String, String>();
    
    protected final static ThreadLocal<String>         currentTableLocal = new ThreadLocal<String>();

    public final static String                         ATTR_TABLE        = "_table_";
    public final static String                         ATTR_COLUMN       = "_column_";

    private Mode                                       mode;
    
    public void setAliasMap() {
        this.setAliasMap(new HashMap<String, String>());
    }
    
    public void clearAliasMap() {
        this.aliasLocal = null;
    }
    
    public void setAliasMap(Map<String, String> aliasMap) {
        this.aliasLocal = aliasMap;
    }

    public Map<String, String> getAliasMap() {
        return aliasLocal;
    }
    
    public void setCurrentTable(String table) {
        currentTableLocal.set(table);
=======
    protected final HashMap<TableStat.Name, TableStat> tableStats     = new LinkedHashMap<TableStat.Name, TableStat>();
    protected final Set<Column>                        columns        = new LinkedHashSet<Column>();
    protected final Set<Condition>                     conditions     = new LinkedHashSet<Condition>();
    protected final Set<Relationship>                  relationships  = new LinkedHashSet<Relationship>();
    protected final Set<Column>                        orderByColumns = new LinkedHashSet<Column>();
    protected final Set<Column>                        groupByColumns = new LinkedHashSet<Column>();

    protected final Map<String, SQLObject>             subQueryMap    = new LinkedHashMap<String, SQLObject>();

    protected Map<String, String>                      aliasLocal     = new HashMap<String, String>();

    protected String                                   currentTable;

    public final static String                         ATTR_TABLE     = "_table_";
    public final static String                         ATTR_COLUMN    = "_column_";

    private Mode                                       mode;

    public void setAliasMap() {
        this.setAliasMap(new HashMap<String, String>());
    }

    public void clearAliasMap() {
        this.aliasLocal = null;
    }

    public void setAliasMap(Map<String, String> aliasMap) {
        this.aliasLocal = aliasMap;
    }

    public Map<String, String> getAliasMap() {
        return aliasLocal;
    }

    public void setCurrentTable(String table) {
        this.currentTable = table;
    }

    public String getCurrentTable() {
        return currentTable;
>>>>>>> 277c8dbd
    }

    protected Mode getMode() {
        return mode;
    }

    protected void setModeOrigin(SQLObject x) {
        Mode originalMode = (Mode) x.getAttribute("_original_use_mode");
        mode = originalMode;
    }

    protected Mode setMode(SQLObject x, Mode mode) {
        Mode oldMode = this.mode;
        x.putAttribute("_original_use_mode", oldMode);
        this.mode = mode;
        return oldMode;
    }

    public class OrderByStatVisitor extends SQLASTVisitorAdapter {

        private final SQLOrderBy orderBy;

        public OrderByStatVisitor(SQLOrderBy orderBy){
            this.orderBy = orderBy;
        }

        public SQLOrderBy getOrderBy() {
            return orderBy;
        }

        public boolean visit(SQLIdentifierExpr x) {
            String currentTable = getCurrentTable();

            if (subQueryMap.containsKey(currentTable)) {
                return false;
            }

            if (currentTable != null) {
                orderByColumns.add(new Column(currentTable, x.getName()));
            } else {
                orderByColumns.add(new Column("UNKOWN", x.getName()));
            }
            return false;
        }

        public boolean visit(SQLPropertyExpr x) {
            if (x.getOwner() instanceof SQLIdentifierExpr) {
                String owner = ((SQLIdentifierExpr) x.getOwner()).getName();

                if (subQueryMap.containsKey(owner)) {
                    return false;
                }

                owner = aliasWrap(owner);

                if (owner != null) {
                    orderByColumns.add(new Column(owner, x.getName()));
                }
            }

            return false;
        }
    }

    public boolean visit(SQLOrderBy x) {
        OrderByStatVisitor orderByVisitor = new OrderByStatVisitor(x);
        SQLSelectQueryBlock query = null;
        if (x.getParent() instanceof SQLSelectQueryBlock) {
            query = (SQLSelectQueryBlock) x.getParent();
        }
        if (query != null) {
            for (SQLSelectOrderByItem item : x.getItems()) {
                SQLExpr expr = item.getExpr();
                if (expr instanceof SQLIntegerExpr) {
                    int intValue = ((SQLIntegerExpr) expr).getNumber().intValue() - 1;
                    if (intValue < query.getSelectList().size()) {
                        SQLSelectItem selectItem = query.getSelectList().get(intValue);
                        selectItem.getExpr().accept(orderByVisitor);
                    }
                }
            }
        }
        x.accept(orderByVisitor);
        return true;
    }

    public Set<Relationship> getRelationships() {
        return relationships;
    }

    public Set<Column> getOrderByColumns() {
        return orderByColumns;
    }

    public Set<Column> getGroupByColumns() {
        return groupByColumns;
    }

    public Set<Condition> getConditions() {
        return conditions;
    }

    public boolean visit(SQLBinaryOpExpr x) {
        x.getLeft().setParent(x);
        x.getRight().setParent(x);

        switch (x.getOperator()) {
            case Equality:
            case NotEqual:
            case GreaterThan:
            case GreaterThanOrEqual:
            case LessThan:
            case LessThanOrEqual:
            case LessThanOrEqualOrGreaterThan:
            case Like:
            case NotLike:
            case Is:
            case IsNot:
                handleCondition(x.getLeft(), x.getOperator().name);
                handleCondition(x.getRight(), x.getOperator().name);

                handleRelationship(x.getLeft(), x.getOperator().name, x.getRight());
                break;
            default:
                break;
        }
        return true;
    }

    protected void handleRelationship(SQLExpr left, String operator, SQLExpr right) {
        Column leftColumn = getColumn(left);
        if (leftColumn == null) {
            return;
        }

        Column rightColumn = getColumn(right);
        if (rightColumn == null) {
            return;
        }

        Relationship relationship = new Relationship();
        relationship.setLeft(leftColumn);
        relationship.setRight(rightColumn);
        relationship.setOperator(operator);

        this.relationships.add(relationship);
    }

    protected void handleCondition(SQLExpr expr, String operator) {
        Column column = getColumn(expr);
        if (column == null) {
            return;
        }

        Condition condition = new Condition();
        condition.setColumn(column);
        condition.setOperator(operator);
        this.conditions.add(condition);
    }

    protected Column getColumn(SQLExpr expr) {
        Map<String, String> aliasMap = getAliasMap();
        if (aliasMap == null) {
            return null;
        }

        if (expr instanceof SQLPropertyExpr) {
            SQLExpr owner = ((SQLPropertyExpr) expr).getOwner();
            String column = ((SQLPropertyExpr) expr).getName();

            if (owner instanceof SQLIdentifierExpr) {
                String tableName = ((SQLIdentifierExpr) owner).getName();
                String table = tableName;
                if (aliasMap.containsKey(table)) {
                    table = aliasMap.get(table);
                }

                if (table != null) {
                    return new Column(table, column);
                }

                return handleSubQueryColumn(tableName, column);
            }

            return null;
        }

        if (expr instanceof SQLIdentifierExpr) {
            Column attrColumn = (Column) expr.getAttribute(ATTR_COLUMN);
            if (attrColumn != null) {
                return attrColumn;
            }

            String column = ((SQLIdentifierExpr) expr).getName();
            String table = getCurrentTable();
            if (table != null) {
                if (aliasMap.containsKey(table)) {
                    table = aliasMap.get(table);
                    if (table == null) {
                        return null;
                    }
                }
            }

            if (table != null) {
                return new Column(table, column);
            }

            return new Column("UNKNOWN", column);
        }

        return null;
    }

    @Override
    public boolean visit(SQLTruncateStatement x) {
        setMode(x, Mode.Insert);

        setAliasMap();

        String originalTable = getCurrentTable();

        for (SQLName name : x.getTableNames()) {
            String ident = name.toString();
            setCurrentTable(ident);
            x.putAttribute("_old_local_", originalTable);

            TableStat stat = tableStats.get(ident);
            if (stat == null) {
                stat = new TableStat();
                tableStats.put(new TableStat.Name(ident), stat);
            }
            stat.incrementInsertCount();

            Map<String, String> aliasMap = getAliasMap();
            if (aliasMap != null) {
                aliasMap.put(ident, ident);
            }
        }

        return false;
    }

    @Override
    public boolean visit(SQLDropTableStatement x) {
        setMode(x, Mode.Insert);

        setAliasMap();

        String originalTable = getCurrentTable();

        for (SQLName name : x.getTableNames()) {
            String ident = name.toString();
            setCurrentTable(ident);
            x.putAttribute("_old_local_", originalTable);

            TableStat stat = tableStats.get(ident);
            if (stat == null) {
                stat = new TableStat();
                tableStats.put(new TableStat.Name(ident), stat);
            }
            stat.incrementDropCount();

            Map<String, String> aliasMap = getAliasMap();
            if (aliasMap != null) {
                aliasMap.put(ident, ident);
            }
        }

        return false;
    }

    @Override
    public boolean visit(SQLInsertStatement x) {
        setMode(x, Mode.Insert);

        setAliasMap();

        String originalTable = getCurrentTable();

        if (x.getTableName() instanceof SQLName) {
            String ident = ((SQLName) x.getTableName()).toString();
            setCurrentTable(ident);
            x.putAttribute("_old_local_", originalTable);

            TableStat stat = tableStats.get(ident);
            if (stat == null) {
                stat = new TableStat();
                tableStats.put(new TableStat.Name(ident), stat);
            }
            stat.incrementInsertCount();

            Map<String, String> aliasMap = getAliasMap();
            if (aliasMap != null) {
                if (x.getAlias() != null) {
                    aliasMap.put(x.getAlias(), ident);
                }
                aliasMap.put(ident, ident);
            }
        }

        accept(x.getColumns());
        accept(x.getQuery());

        return false;
    }

    protected void accept(SQLObject x) {
        if (x != null) {
            x.accept(this);
        }
    }

    protected void accept(List<? extends SQLObject> nodes) {
        for (int i = 0, size = nodes.size(); i < size; ++i) {
            accept(nodes.get(i));
        }
    }

    public boolean visit(SQLSelectQueryBlock x) {
        setMode(x, Mode.Select);

        if (x.getFrom() instanceof SQLSubqueryTableSource) {
            x.getFrom().accept(this);
            return false;
        }

        String originalTable = getCurrentTable();

        if (x.getFrom() instanceof SQLExprTableSource) {
            SQLExprTableSource tableSource = (SQLExprTableSource) x.getFrom();
            if (tableSource.getExpr() instanceof SQLName) {
                String ident = tableSource.getExpr().toString();

                setCurrentTable(ident);
                x.putAttribute(ATTR_TABLE, ident);
                if (x.getParent() instanceof SQLSelect) {
                    x.getParent().putAttribute(ATTR_TABLE, ident);
                }
                x.putAttribute("_old_local_", originalTable);
            }
        }

        if (x.getFrom() != null) {
            x.getFrom().accept(this); // 提前执行，获得aliasMap
        }

        if (x.getWhere() != null) {
            x.getWhere().setParent(x);
        }

        return true;
    }

    public void endVisit(SQLSelectQueryBlock x) {
        String originalTable = (String) x.getAttribute("_old_local_");
<<<<<<< HEAD
        x.putAttribute("table", currentTableLocal.get());
=======
        x.putAttribute("table", getCurrentTable());
>>>>>>> 277c8dbd
        setCurrentTable(originalTable);

        setModeOrigin(x);
    }

    public boolean visit(SQLJoinTableSource x) {
        return true;
    }

    public boolean visit(SQLPropertyExpr x) {
        if (x.getOwner() instanceof SQLIdentifierExpr) {
            String owner = ((SQLIdentifierExpr) x.getOwner()).getName();

            if (subQueryMap.containsKey(owner)) {
                return false;
            }

            owner = aliasWrap(owner);

            if (owner != null) {
                Column column = new Column(owner, x.getName());
                columns.add(column);
                x.putAttribute(ATTR_COLUMN, column);
            }
        }
        return false;
    }

    protected String aliasWrap(String name) {
        Map<String, String> aliasMap = getAliasMap();
        if (aliasMap.containsKey(name)) {
            return aliasMap.get(name);
        }

        return name;
    }

    protected Column handleSubQueryColumn(String owner, String alias) {
        SQLObject query = subQueryMap.get(owner);

        if (query == null) {
            return null;
        }

        List<SQLSelectItem> selectList = null;
        if (query instanceof SQLSelectQueryBlock) {
            selectList = ((SQLSelectQueryBlock) query).getSelectList();
        }

        if (selectList != null) {
            for (SQLSelectItem item : selectList) {
                String itemAlias = item.getAlias();
                SQLExpr itemExpr = item.getExpr();
                if (itemAlias == null) {
                    if (itemExpr instanceof SQLIdentifierExpr) {
                        itemAlias = itemExpr.toString();
                    } else if (itemExpr instanceof SQLPropertyExpr) {
                        itemAlias = ((SQLPropertyExpr) itemExpr).getName();
                    }
                }

                if (alias.equalsIgnoreCase(itemAlias)) {
                    Column column = (Column) itemExpr.getAttribute(ATTR_COLUMN);
                    return column;
                }

            }
        }

        return null;
    }

    public boolean visit(SQLIdentifierExpr x) {
        String currentTable = getCurrentTable();

        if (subQueryMap.containsKey(currentTable)) {
            return false;
        }

        if (currentTable != null) {
            Column column = new Column(currentTable, x.getName());
            columns.add(column);
            x.putAttribute(ATTR_COLUMN, column);
        } else {
            Column column = handleUnkownColumn(x.getName());
            if (column != null) {
                x.putAttribute(ATTR_COLUMN, column);
            }
        }
        return false;
    }

    protected Column handleUnkownColumn(String columnName) {
        Column column = new Column("UNKNOWN", columnName);
        columns.add(column);
        return column;
    }

    public boolean visit(SQLAllColumnExpr x) {
        String currentTable = getCurrentTable();

        if (subQueryMap.containsKey(currentTable)) {
            return false;
        }

        if (currentTable != null) {
            columns.add(new Column(currentTable, "*"));
        }
        return false;
    }

    public Map<TableStat.Name, TableStat> getTables() {
        return tableStats;
    }

    public boolean containsTable(String tableName) {
        return tableStats.containsKey(new TableStat.Name(tableName));
    }

    public Set<Column> getColumns() {
        return columns;
    }

    public boolean visit(SQLSelectStatement x) {
        setAliasMap();
        return true;
    }

    public void endVisit(SQLSelectStatement x) {
        clearAliasMap();
    }

    public boolean visit(SQLSubqueryTableSource x) {
        x.getSelect().accept(this);

        SQLSelectQuery query = x.getSelect().getQuery();

        Map<String, String> aliasMap = getAliasMap();
        if (aliasMap != null) {
            if (x.getAlias() != null) {
                aliasMap.put(x.getAlias(), null);
                subQueryMap.put(x.getAlias(), query);
            }
        }
        return false;
    }

    protected boolean isSimpleExprTableSource(SQLExprTableSource x) {
        return x.getExpr() instanceof SQLName;
    }

    public boolean visit(SQLExprTableSource x) {
        if (isSimpleExprTableSource(x)) {
            String ident = x.getExpr().toString();

            if (subQueryMap.containsKey(ident)) {
                return false;
            }

            Map<String, String> aliasMap = getAliasMap();

            TableStat stat = tableStats.get(ident);
            if (stat == null) {
                stat = new TableStat();
                tableStats.put(new TableStat.Name(ident), stat);
                x.putAttribute(ATTR_TABLE, ident);
            }

            Mode mode = getMode();
            switch (mode) {
                case Delete:
                    stat.incrementDeleteCount();
                    break;
                case Insert:
                    stat.incrementInsertCount();
                    break;
                case Update:
                    stat.incrementUpdateCount();
                    break;
                case Select:
                    stat.incrementSelectCount();
                    break;
                case Merge:
                    stat.incrementMergeCount();
                    break;
                default:
                    break;
            }

            if (aliasMap != null) {
                if (x.getAlias() != null) {
                    aliasMap.put(x.getAlias(), ident);
                }
                aliasMap.put(ident, ident);
            }
        } else {
            accept(x.getExpr());
        }

        return false;
    }

    public boolean visit(SQLSelectItem x) {
        x.getExpr().setParent(x);
        return true;
    }

    public boolean visit(SQLSelect x) {
        if (x.getOrderBy() != null) {
            x.getOrderBy().setParent(x);
        }

        accept(x.getQuery());

        String originalTable = getCurrentTable();

        setCurrentTable((String) x.getQuery().getAttribute("table"));
        x.putAttribute("_old_local_", originalTable);

        accept(x.getOrderBy());

        setCurrentTable(originalTable);

        return false;
    }

    public boolean visit(SQLAggregateExpr x) {
        accept(x.getArguments());
        return false;
    }

    public boolean visit(SQLMethodInvokeExpr x) {
        accept(x.getParameters());
        return false;
    }

    public boolean visit(SQLUpdateStatement x) {
        setAliasMap();

        String ident = x.getTableName().toString();
        setCurrentTable(ident);

        TableStat stat = tableStats.get(ident);
        if (stat == null) {
            stat = new TableStat();
            tableStats.put(new TableStat.Name(ident), stat);
        }
        stat.incrementUpdateCount();

        Map<String, String> aliasMap = getAliasMap();
        aliasMap.put(ident, ident);

        accept(x.getItems());
        accept(x.getWhere());

        return false;
    }

    public boolean visit(SQLDeleteStatement x) {
        setAliasMap();

        setMode(x, Mode.Delete);

        String ident = x.getTableName().toString();
        setCurrentTable(ident);

        TableStat stat = tableStats.get(ident);
        if (stat == null) {
            stat = new TableStat();
            tableStats.put(new TableStat.Name(ident), stat);
        }
        stat.incrementDeleteCount();

        accept(x.getWhere());

        return false;
    }

    public boolean visit(SQLInListExpr x) {
        if (x.isNot()) {
            handleCondition(x.getExpr(), "NOT IN");
        } else {
            handleCondition(x.getExpr(), "IN");
        }

        return true;
    }

    @Override
    public boolean visit(SQLInSubQueryExpr x) {
        if (x.isNot()) {
            handleCondition(x.getExpr(), "NOT IN");
        } else {
            handleCondition(x.getExpr(), "IN");
        }
        return true;
    }

    public void endVisit(SQLDeleteStatement x) {
        clearAliasMap();
    }

    public void endVisit(SQLUpdateStatement x) {
        clearAliasMap();
    }

    public boolean visit(SQLCreateTableStatement x) {
        for (SQLTableElement e : x.getTableElementList()) {
            e.setParent(x);
        }

        String tableName = x.getName().toString();
        TableStat stat = new TableStat();
        stat.incrementCreateCount();
        tableStats.put(new TableStat.Name(tableName), stat);

        accept(x.getTableElementList());

        return false;
    }

    public boolean visit(SQLColumnDefinition x) {
        String tableName = null;
        {
            SQLObject parent = x.getParent();
            if (parent instanceof SQLCreateTableStatement) {
                tableName = ((SQLCreateTableStatement) parent).getName().toString();
            }
        }

        if (tableName == null) {
            return true;
        }

        String columnName = x.getName().toString();
        columns.add(new Column(tableName, columnName));

        return false;
    }

    @Override
    public boolean visit(SQLCallStatement x) {
        return false;
    }

    @Override
    public void endVisit(SQLCommentStatement x) {

    }

    @Override
    public boolean visit(SQLCommentStatement x) {
        return false;
    }
}<|MERGE_RESOLUTION|>--- conflicted
+++ resolved
@@ -47,44 +47,6 @@
 
 public class SchemaStatVisitor extends SQLASTVisitorAdapter {
 
-<<<<<<< HEAD
-    protected final HashMap<TableStat.Name, TableStat> tableStats        = new LinkedHashMap<TableStat.Name, TableStat>();
-    protected final Set<Column>                        columns           = new LinkedHashSet<Column>();
-    protected final Set<Condition>                     conditions        = new LinkedHashSet<Condition>();
-    protected final Set<Relationship>                  relationships     = new LinkedHashSet<Relationship>();
-    protected final Set<Column>                        orderByColumns    = new LinkedHashSet<Column>();
-    protected final Set<Column>                        groupByColumns    = new LinkedHashSet<Column>();
-
-    protected final Map<String, SQLObject>             subQueryMap       = new LinkedHashMap<String, SQLObject>();
-    
-    protected Map<String, String>                      aliasLocal        = new HashMap<String, String>();
-    
-    protected final static ThreadLocal<String>         currentTableLocal = new ThreadLocal<String>();
-
-    public final static String                         ATTR_TABLE        = "_table_";
-    public final static String                         ATTR_COLUMN       = "_column_";
-
-    private Mode                                       mode;
-    
-    public void setAliasMap() {
-        this.setAliasMap(new HashMap<String, String>());
-    }
-    
-    public void clearAliasMap() {
-        this.aliasLocal = null;
-    }
-    
-    public void setAliasMap(Map<String, String> aliasMap) {
-        this.aliasLocal = aliasMap;
-    }
-
-    public Map<String, String> getAliasMap() {
-        return aliasLocal;
-    }
-    
-    public void setCurrentTable(String table) {
-        currentTableLocal.set(table);
-=======
     protected final HashMap<TableStat.Name, TableStat> tableStats     = new LinkedHashMap<TableStat.Name, TableStat>();
     protected final Set<Column>                        columns        = new LinkedHashSet<Column>();
     protected final Set<Condition>                     conditions     = new LinkedHashSet<Condition>();
@@ -94,7 +56,9 @@
 
     protected final Map<String, SQLObject>             subQueryMap    = new LinkedHashMap<String, SQLObject>();
 
-    protected Map<String, String>                      aliasLocal     = new HashMap<String, String>();
+    protected final Map<String, SQLObject>             variants       = new LinkedHashMap<String, SQLObject>();
+
+    protected Map<String, String>                      aliasMap       = new HashMap<String, String>();
 
     protected String                                   currentTable;
 
@@ -103,29 +67,42 @@
 
     private Mode                                       mode;
 
+    public Map<String, SQLObject> getVariants() {
+        return variants;
+    }
+
     public void setAliasMap() {
         this.setAliasMap(new HashMap<String, String>());
     }
 
     public void clearAliasMap() {
-        this.aliasLocal = null;
+        this.aliasMap = null;
     }
 
     public void setAliasMap(Map<String, String> aliasMap) {
-        this.aliasLocal = aliasMap;
+        this.aliasMap = aliasMap;
     }
 
     public Map<String, String> getAliasMap() {
-        return aliasLocal;
+        return aliasMap;
     }
 
     public void setCurrentTable(String table) {
         this.currentTable = table;
     }
 
+    public void restoreCurrentTable(SQLObject x) {
+        String table = (String) x.getAttribute("_old_local_");
+        this.currentTable = table;
+    }
+
+    public void setCurrentTable(SQLObject x, String table) {
+        x.putAttribute("_old_local_", this.currentTable);
+        this.currentTable = table;
+    }
+
     public String getCurrentTable() {
         return currentTable;
->>>>>>> 277c8dbd
     }
 
     protected Mode getMode() {
@@ -482,11 +459,7 @@
 
     public void endVisit(SQLSelectQueryBlock x) {
         String originalTable = (String) x.getAttribute("_old_local_");
-<<<<<<< HEAD
-        x.putAttribute("table", currentTableLocal.get());
-=======
         x.putAttribute("table", getCurrentTable());
->>>>>>> 277c8dbd
         setCurrentTable(originalTable);
 
         setModeOrigin(x);
@@ -566,12 +539,18 @@
             return false;
         }
 
+        String ident = x.toString();
+
+        if (variants.containsKey(ident)) {
+            return false;
+        }
+
         if (currentTable != null) {
-            Column column = new Column(currentTable, x.getName());
+            Column column = new Column(currentTable, ident);
             columns.add(column);
             x.putAttribute(ATTR_COLUMN, column);
         } else {
-            Column column = handleUnkownColumn(x.getName());
+            Column column = handleUnkownColumn(ident);
             if (column != null) {
                 x.putAttribute(ATTR_COLUMN, column);
             }

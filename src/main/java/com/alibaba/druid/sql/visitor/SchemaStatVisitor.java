--- conflicted
+++ resolved
@@ -110,10 +110,6 @@
         return variants;
     }
 
-    public Map<String, SQLObject> getVariants() {
-        return variants;
-    }
-
     public void setAliasMap() {
         this.setAliasMap(new HashMap<String, String>());
     }
@@ -134,13 +130,10 @@
         this.currentTable = table;
     }
 
-<<<<<<< HEAD
-=======
     public void setCurrentTable(SQLObject x) {
         x.putAttribute("_old_local_", this.currentTable);
     }
 
->>>>>>> cad7e432
     public void restoreCurrentTable(SQLObject x) {
         String table = (String) x.getAttribute("_old_local_");
         this.currentTable = table;
@@ -587,12 +580,7 @@
         }
 
         if (currentTable != null) {
-<<<<<<< HEAD
-            Column column = new Column(currentTable, ident);
-            columns.add(column);
-=======
             Column column = addColumn(currentTable, ident);
->>>>>>> cad7e432
             x.putAttribute(ATTR_COLUMN, column);
         } else {
             Column column = handleUnkownColumn(ident);
@@ -817,8 +805,11 @@
         
         TableStat stat = getTableStat(tableName);
         stat.incrementCreateCount();
+        setCurrentTable(x, tableName);
 
         accept(x.getTableElementList());
+        
+        restoreCurrentTable(x);
 
         return false;
     }

/*
 * Copyright 1999-2011 Alibaba Group Holding Ltd.
 *
 * Licensed under the Apache License, Version 2.0 (the "License");
 * you may not use this file except in compliance with the License.
 * You may obtain a copy of the License at
 *
 *      http://www.apache.org/licenses/LICENSE-2.0
 *
 * Unless required by applicable law or agreed to in writing, software
 * distributed under the License is distributed on an "AS IS" BASIS,
 * WITHOUT WARRANTIES OR CONDITIONS OF ANY KIND, either express or implied.
 * See the License for the specific language governing permissions and
 * limitations under the License.
 */
package com.alibaba.druid.sql.ast;

import com.alibaba.druid.sql.SQLUtils;
import com.alibaba.druid.sql.visitor.SQLASTVisitor;

public abstract class SQLStatementImpl extends SQLObjectImpl implements SQLStatement {

<<<<<<< HEAD
    private static final long serialVersionUID = 1L;

=======
>>>>>>> 26419df2
    public SQLStatementImpl(){

    }

    public String toString() {
        return SQLUtils.toSQLString(this);
    }

    @Override
    protected void accept0(SQLASTVisitor visitor) {
        throw new UnsupportedOperationException(this.getClass().getName());
    }
}<|MERGE_RESOLUTION|>--- conflicted
+++ resolved
@@ -20,11 +20,6 @@
 
 public abstract class SQLStatementImpl extends SQLObjectImpl implements SQLStatement {
 
-<<<<<<< HEAD
-    private static final long serialVersionUID = 1L;
-
-=======
->>>>>>> 26419df2
     public SQLStatementImpl(){
 
     }

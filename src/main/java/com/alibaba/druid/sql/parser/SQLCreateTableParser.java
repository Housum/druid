--- conflicted
+++ resolved
@@ -1,135 +1,120 @@
-/*
- * Copyright 1999-2011 Alibaba Group Holding Ltd.
- *
- * Licensed under the Apache License, Version 2.0 (the "License");
- * you may not use this file except in compliance with the License.
- * You may obtain a copy of the License at
- *
- *      http://www.apache.org/licenses/LICENSE-2.0
- *
- * Unless required by applicable law or agreed to in writing, software
- * distributed under the License is distributed on an "AS IS" BASIS,
- * WITHOUT WARRANTIES OR CONDITIONS OF ANY KIND, either express or implied.
- * See the License for the specific language governing permissions and
- * limitations under the License.
- */
-package com.alibaba.druid.sql.parser;
-
-import com.alibaba.druid.sql.ast.statement.SQLColumnDefinition;
-import com.alibaba.druid.sql.ast.statement.SQLConstaint;
-import com.alibaba.druid.sql.ast.statement.SQLCreateTableStatement;
-<<<<<<< HEAD
-import com.alibaba.druid.sql.ast.statement.SQLPrimaryKey;
-import com.alibaba.druid.sql.ast.statement.SQLUnique;
-=======
-import com.alibaba.druid.sql.ast.statement.SQLTableElement;
->>>>>>> 26419df2
-
-public class SQLCreateTableParser extends SQLDDLParser {
-
-    public SQLCreateTableParser(String sql){
-        super(sql);
-    }
-
-    public SQLCreateTableParser(SQLExprParser exprParser){
-        super(exprParser);
-    }
-
-    public SQLCreateTableStatement parseCrateTable() {
-        return parseCrateTable(true);
-    }
-
-    public SQLCreateTableStatement parseCrateTable(boolean acceptCreate) {
-        if (acceptCreate) {
-            accept(Token.CREATE);
-        }
-
-        SQLCreateTableStatement createTable = newCreateStatement();
-
-        if (identifierEquals("GLOBAL")) {
-            lexer.nextToken();
-
-            if (identifierEquals("TEMPORARY")) {
-                lexer.nextToken();
-                createTable.setType(SQLCreateTableStatement.Type.GLOBAL_TEMPORARY);
-            } else {
-                throw new ParserException("syntax error " + lexer.token() + " " + lexer.stringVal());
-            }
-        } else if (lexer.token() == Token.IDENTIFIER && lexer.stringVal().equalsIgnoreCase("LOCAL")) {
-            lexer.nextToken();
-            if (lexer.token() == Token.IDENTIFIER && lexer.stringVal().equalsIgnoreCase("TEMPORAY")) {
-                lexer.nextToken();
-                createTable.setType(SQLCreateTableStatement.Type.LOCAL_TEMPORARY);
-            } else {
-                throw new ParserException("syntax error");
-            }
-        }
-
-        accept(Token.TABLE);
-
-        createTable.setName(this.exprParser.name());
-
-        if (lexer.token() == Token.LPAREN) {
-            lexer.nextToken();
-
-            for (;;) {
-                if (lexer.token() == Token.IDENTIFIER //
-                    || lexer.token() == Token.LITERAL_ALIAS) {
-                    SQLColumnDefinition column = this.exprParser.parseColumn();
-                    createTable.getTableElementList().add(column);
-<<<<<<< HEAD
-                } else if (lexer.token() == Token.PRIMARY) {
-                    SQLPrimaryKey primaryKey = exprParser.parsePrimaryKey();
-                    createTable.getTableElementList().add(primaryKey);
-                } else if (lexer.token == Token.UNIQUE) {
-                    SQLUnique unique = exprParser.parseUnique();
-                    createTable.getTableElementList().add(unique);
-                } else {
-=======
-                } else if (lexer.token == Token.PRIMARY //
-                           || lexer.token == Token.UNIQUE //
-                           || lexer.token == Token.CHECK //
-                           || lexer.token == Token.CONSTRAINT) {
-                    SQLConstaint constraint = this.exprParser.parseConstaint();
-                    constraint.setParent(createTable);
-                    createTable.getTableElementList().add((SQLTableElement) constraint);
-                } else if (lexer.token() == Token.TABLESPACE) {
->>>>>>> 26419df2
-                    throw new ParserException("TODO " + lexer.token());
-                } else {
-                    SQLColumnDefinition column = this.exprParser.parseColumn();
-                    createTable.getTableElementList().add(column);
-                }
-
-                if (lexer.token() == Token.COMMA) {
-                    lexer.nextToken();
-                    
-                    if (lexer.token() == Token.RPAREN) { // compatible for sql server
-                        break;
-                    }
-                    continue;
-                }
-
-                break;
-            }
-
-            // while
-            // (this.tokenList.current().equals(OracleToken.ConstraintToken)) {
-            // parseConstaint(table.getConstaints());
-            //
-            // if (this.tokenList.current().equals(OracleToken.CommaToken))
-            // ;
-            // lexer.nextToken();
-            // }
-
-            accept(Token.RPAREN);
-
-        }
-
-        return createTable;
-    }
-
-    protected SQLCreateTableStatement newCreateStatement() {
-        return new SQLCreateTableStatement();
-    }
-}
+/*
+ * Copyright 1999-2011 Alibaba Group Holding Ltd.
+ *
+ * Licensed under the Apache License, Version 2.0 (the "License");
+ * you may not use this file except in compliance with the License.
+ * You may obtain a copy of the License at
+ *
+ *      http://www.apache.org/licenses/LICENSE-2.0
+ *
+ * Unless required by applicable law or agreed to in writing, software
+ * distributed under the License is distributed on an "AS IS" BASIS,
+ * WITHOUT WARRANTIES OR CONDITIONS OF ANY KIND, either express or implied.
+ * See the License for the specific language governing permissions and
+ * limitations under the License.
+ */
+package com.alibaba.druid.sql.parser;
+
+import com.alibaba.druid.sql.ast.statement.SQLColumnDefinition;
+import com.alibaba.druid.sql.ast.statement.SQLConstaint;
+import com.alibaba.druid.sql.ast.statement.SQLCreateTableStatement;
+import com.alibaba.druid.sql.ast.statement.SQLTableElement;
+
+public class SQLCreateTableParser extends SQLDDLParser {
+
+    public SQLCreateTableParser(String sql){
+        super(sql);
+    }
+
+    public SQLCreateTableParser(SQLExprParser exprParser){
+        super(exprParser);
+    }
+
+    public SQLCreateTableStatement parseCrateTable() {
+        return parseCrateTable(true);
+    }
+
+    public SQLCreateTableStatement parseCrateTable(boolean acceptCreate) {
+        if (acceptCreate) {
+            accept(Token.CREATE);
+        }
+
+        SQLCreateTableStatement createTable = newCreateStatement();
+
+        if (identifierEquals("GLOBAL")) {
+            lexer.nextToken();
+
+            if (identifierEquals("TEMPORARY")) {
+                lexer.nextToken();
+                createTable.setType(SQLCreateTableStatement.Type.GLOBAL_TEMPORARY);
+            } else {
+                throw new ParserException("syntax error " + lexer.token() + " " + lexer.stringVal());
+            }
+        } else if (lexer.token() == Token.IDENTIFIER && lexer.stringVal().equalsIgnoreCase("LOCAL")) {
+            lexer.nextToken();
+            if (lexer.token() == Token.IDENTIFIER && lexer.stringVal().equalsIgnoreCase("TEMPORAY")) {
+                lexer.nextToken();
+                createTable.setType(SQLCreateTableStatement.Type.LOCAL_TEMPORARY);
+            } else {
+                throw new ParserException("syntax error");
+            }
+        }
+
+        accept(Token.TABLE);
+
+        createTable.setName(this.exprParser.name());
+
+        if (lexer.token() == Token.LPAREN) {
+            lexer.nextToken();
+
+            for (;;) {
+                if (lexer.token() == Token.IDENTIFIER //
+                    || lexer.token() == Token.LITERAL_ALIAS) {
+                    SQLColumnDefinition column = this.exprParser.parseColumn();
+                    createTable.getTableElementList().add(column);
+                } else if (lexer.token == Token.PRIMARY //
+                           || lexer.token == Token.UNIQUE //
+                           || lexer.token == Token.CHECK //
+                           || lexer.token == Token.CONSTRAINT) {
+                    SQLConstaint constraint = this.exprParser.parseConstaint();
+                    constraint.setParent(createTable);
+                    createTable.getTableElementList().add((SQLTableElement) constraint);
+                } else if (lexer.token() == Token.TABLESPACE) {
+                    throw new ParserException("TODO " + lexer.token());
+                } else {
+                    SQLColumnDefinition column = this.exprParser.parseColumn();
+                    createTable.getTableElementList().add(column);
+                }
+
+                if (lexer.token() == Token.COMMA) {
+                    lexer.nextToken();
+                    
+                    if (lexer.token() == Token.RPAREN) { // compatible for sql server
+                        break;
+                    }
+                    continue;
+                }
+
+                break;
+            }
+
+            // while
+            // (this.tokenList.current().equals(OracleToken.ConstraintToken)) {
+            // parseConstaint(table.getConstaints());
+            //
+            // if (this.tokenList.current().equals(OracleToken.CommaToken))
+            // ;
+            // lexer.nextToken();
+            // }
+
+            accept(Token.RPAREN);
+
+        }
+
+        return createTable;
+    }
+
+    protected SQLCreateTableStatement newCreateStatement() {
+        return new SQLCreateTableStatement();
+    }
+}
--- conflicted
+++ resolved
@@ -173,11 +173,7 @@
         parseInsert0(insertStatement, true);
     }
 
-<<<<<<< HEAD
-    protected void parseInsert0(SQLInsertInto insertStatement) {
-=======
     protected void parseInsert0(SQLInsertInto insertStatement, boolean acceptSubQuery) {
->>>>>>> 6160de7e
         accept(Token.INTO);
         
         SQLName tableName = this.exprParser.name();

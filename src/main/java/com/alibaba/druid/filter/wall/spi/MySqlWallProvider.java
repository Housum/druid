package com.alibaba.druid.filter.wall.spi;

import com.alibaba.druid.filter.wall.WallProvider;
import com.alibaba.druid.filter.wall.WallVisitor;
import com.alibaba.druid.sql.dialect.mysql.parser.MySqlStatementParser;
import com.alibaba.druid.sql.parser.SQLStatementParser;

public class MySqlWallProvider extends WallProvider {

    public MySqlWallProvider(){
<<<<<<< HEAD
        loadDefault();
        
=======
        this(true, true);
    }

    public MySqlWallProvider(boolean loadDefault, boolean loadExtend){
        if (loadDefault) {
            loadDefault();
        }

        if (loadExtend) {
            loadExtend();
        }
    }

    public void loadExtend() {
>>>>>>> 20583a40
        WallVisitorUtils.loadResource(this.permitNames, "META-INF/druid-filter-wall-permit-name-mysql.txt");
        WallVisitorUtils.loadResource(this.permitSchemas, "META-INF/druid-filter-wall-permit-schema-mysql.txt");
        WallVisitorUtils.loadResource(this.permitFunctions, "META-INF/druid-filter-wall-permit-function-mysql.txt");
        WallVisitorUtils.loadResource(this.permitTables, "META-INF/druid-filter-wall-permit-table-mysql.txt");
        WallVisitorUtils.loadResource(this.permitObjects, "META-INF/druid-filter-wall-permit-object-mysql.txt");
    }
<<<<<<< HEAD
    
    public void loadDefault() {
        WallVisitorUtils.loadResource(this.permitNames, "META-INF/druid-filter-wall-permit-name-mysql-default.txt");
        WallVisitorUtils.loadResource(this.permitSchemas, "META-INF/druid-filter-wall-permit-schema-mysql-default.txt");
        WallVisitorUtils.loadResource(this.permitFunctions, "META-INF/druid-filter-wall-permit-function-mysql-default.txt");
=======

    public void loadDefault() {
        WallVisitorUtils.loadResource(this.permitNames, "META-INF/druid-filter-wall-permit-name-mysql-default.txt");
        WallVisitorUtils.loadResource(this.permitSchemas, "META-INF/druid-filter-wall-permit-schema-mysql-default.txt");
        WallVisitorUtils.loadResource(this.permitFunctions,
                                      "META-INF/druid-filter-wall-permit-function-mysql-default.txt");
>>>>>>> 20583a40
        WallVisitorUtils.loadResource(this.permitTables, "META-INF/druid-filter-wall-permit-table-mysql-default.txt");
        WallVisitorUtils.loadResource(this.permitObjects, "META-INF/druid-filter-wall-permit-object-mysql-default.txt");
    }

    @Override
    public SQLStatementParser createParser(String sql) {
        return new MySqlStatementParser(sql);
    }

    @Override
    public WallVisitor createWallVisitor() {
        return new MySqlWallVisitor(this);
    }

}<|MERGE_RESOLUTION|>--- conflicted
+++ resolved
@@ -8,10 +8,6 @@
 public class MySqlWallProvider extends WallProvider {
 
     public MySqlWallProvider(){
-<<<<<<< HEAD
-        loadDefault();
-        
-=======
         this(true, true);
     }
 
@@ -26,27 +22,18 @@
     }
 
     public void loadExtend() {
->>>>>>> 20583a40
         WallVisitorUtils.loadResource(this.permitNames, "META-INF/druid-filter-wall-permit-name-mysql.txt");
         WallVisitorUtils.loadResource(this.permitSchemas, "META-INF/druid-filter-wall-permit-schema-mysql.txt");
         WallVisitorUtils.loadResource(this.permitFunctions, "META-INF/druid-filter-wall-permit-function-mysql.txt");
         WallVisitorUtils.loadResource(this.permitTables, "META-INF/druid-filter-wall-permit-table-mysql.txt");
         WallVisitorUtils.loadResource(this.permitObjects, "META-INF/druid-filter-wall-permit-object-mysql.txt");
     }
-<<<<<<< HEAD
-    
-    public void loadDefault() {
-        WallVisitorUtils.loadResource(this.permitNames, "META-INF/druid-filter-wall-permit-name-mysql-default.txt");
-        WallVisitorUtils.loadResource(this.permitSchemas, "META-INF/druid-filter-wall-permit-schema-mysql-default.txt");
-        WallVisitorUtils.loadResource(this.permitFunctions, "META-INF/druid-filter-wall-permit-function-mysql-default.txt");
-=======
 
     public void loadDefault() {
         WallVisitorUtils.loadResource(this.permitNames, "META-INF/druid-filter-wall-permit-name-mysql-default.txt");
         WallVisitorUtils.loadResource(this.permitSchemas, "META-INF/druid-filter-wall-permit-schema-mysql-default.txt");
         WallVisitorUtils.loadResource(this.permitFunctions,
                                       "META-INF/druid-filter-wall-permit-function-mysql-default.txt");
->>>>>>> 20583a40
         WallVisitorUtils.loadResource(this.permitTables, "META-INF/druid-filter-wall-permit-table-mysql-default.txt");
         WallVisitorUtils.loadResource(this.permitObjects, "META-INF/druid-filter-wall-permit-object-mysql-default.txt");
     }

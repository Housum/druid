/*
 * Copyright 1999-2018 Alibaba Group Holding Ltd.
 *
 * Licensed under the Apache License, Version 2.0 (the "License");
 * you may not use this file except in compliance with the License.
 * You may obtain a copy of the License at
 *
 *      http://www.apache.org/licenses/LICENSE-2.0
 *
 * Unless required by applicable law or agreed to in writing, software
 * distributed under the License is distributed on an "AS IS" BASIS,
 * WITHOUT WARRANTIES OR CONDITIONS OF ANY KIND, either express or implied.
 * See the License for the specific language governing permissions and
 * limitations under the License.
 */
package com.alibaba.druid;

public final class VERSION {

    public final static int MajorVersion    = 1;
    public final static int MinorVersion    = 1;
<<<<<<< HEAD
    public final static int RevisionVersion = 11;
=======
    public final static int RevisionVersion = 14;
>>>>>>> c3ec6ed6

    public static String getVersionNumber() {
        return VERSION.MajorVersion + "." + VERSION.MinorVersion + "." + VERSION.RevisionVersion;
    }
}<|MERGE_RESOLUTION|>--- conflicted
+++ resolved
@@ -19,11 +19,7 @@
 
     public final static int MajorVersion    = 1;
     public final static int MinorVersion    = 1;
-<<<<<<< HEAD
-    public final static int RevisionVersion = 11;
-=======
     public final static int RevisionVersion = 14;
->>>>>>> c3ec6ed6
 
     public static String getVersionNumber() {
         return VERSION.MajorVersion + "." + VERSION.MinorVersion + "." + VERSION.RevisionVersion;

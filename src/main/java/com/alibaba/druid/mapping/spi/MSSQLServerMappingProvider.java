--- conflicted
+++ resolved
@@ -3,11 +3,11 @@
 import com.alibaba.druid.mapping.MappingEngine;
 import com.alibaba.druid.sql.ast.expr.SQLNumberExpr;
 import com.alibaba.druid.sql.ast.expr.SQLNumericLiteralExpr;
-<<<<<<< HEAD
-=======
 import com.alibaba.druid.sql.ast.statement.SQLDeleteStatement;
->>>>>>> 28c99426
+import com.alibaba.druid.sql.ast.statement.SQLInsertStatement;
 import com.alibaba.druid.sql.ast.statement.SQLSelectQueryBlock;
+import com.alibaba.druid.sql.ast.statement.SQLUpdateStatement;
+import com.alibaba.druid.sql.dialect.postgresql.parser.PGSQLStatementParser;
 import com.alibaba.druid.sql.dialect.sqlserver.ast.SQLServerSelectQueryBlock;
 import com.alibaba.druid.sql.dialect.sqlserver.ast.Top;
 import com.alibaba.druid.sql.dialect.sqlserver.parser.SQLServerSelectParser;
@@ -54,4 +54,15 @@
         SQLServerStatementParser parser = new SQLServerStatementParser(sql);
         return parser.parseDeleteStatement();
     }
+    
+    public SQLUpdateStatement explainToUpdateSQLObject(MappingEngine engine, String sql) {
+        PGSQLStatementParser parser = new PGSQLStatementParser(sql);
+        return parser.parseUpdateStatement();
+    }
+    
+    
+    public SQLInsertStatement explainToInsertSQLObject(MappingEngine engine, String sql) {
+        PGSQLStatementParser parser = new PGSQLStatementParser(sql);
+        return (SQLInsertStatement) parser.parseInsert();
+    }
 }
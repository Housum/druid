--- conflicted
+++ resolved
@@ -1,35 +1,32 @@
-package com.alibaba.druid.mapping.spi;
-
-import java.util.List;
-import java.util.Map;
-
-import com.alibaba.druid.mapping.Entity;
-import com.alibaba.druid.mapping.MappingEngine;
-<<<<<<< HEAD
-=======
-import com.alibaba.druid.mapping.Property;
->>>>>>> d8ecb756
-import com.alibaba.druid.sql.ast.statement.SQLTableSource;
-import com.alibaba.druid.sql.visitor.SQLASTVisitor;
-
-public interface MappingVisitor extends SQLASTVisitor {
-    MappingEngine getEngine();
-    
-    List<Object> getParameters();
-
-    Entity getFirstEntity();
-
-    Entity getEntity(String name);
-
-    Map<String, Entity> getEntities();
-
-    Map<String, SQLTableSource> getTableSources();
-    
-    String resolveTableName(Entity entity);
-    
-    String resovleColumnName(Entity entity, Property property);
-    
-    List<PropertyValue> getPropertyValues();
-    
-    int getAndIncrementVariantIndex();
-}
+package com.alibaba.druid.mapping.spi;
+
+import java.util.List;
+import java.util.Map;
+
+import com.alibaba.druid.mapping.Entity;
+import com.alibaba.druid.mapping.MappingEngine;
+import com.alibaba.druid.mapping.Property;
+import com.alibaba.druid.sql.ast.statement.SQLTableSource;
+import com.alibaba.druid.sql.visitor.SQLASTVisitor;
+
+public interface MappingVisitor extends SQLASTVisitor {
+    MappingEngine getEngine();
+    
+    List<Object> getParameters();
+
+    Entity getFirstEntity();
+
+    Entity getEntity(String name);
+
+    Map<String, Entity> getEntities();
+
+    Map<String, SQLTableSource> getTableSources();
+    
+    String resolveTableName(Entity entity);
+    
+    String resovleColumnName(Entity entity, Property property);
+    
+    List<PropertyValue> getPropertyValues();
+    
+    int getAndIncrementVariantIndex();
+}
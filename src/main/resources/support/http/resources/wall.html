<!doctype html>
<html>
	<head>
		<title>Druid DataSourceStat</title>
		<meta http-equiv="Content-Type" content="text/html; charset=utf8" />
		<link href='css/bootstrap.min.css' rel="stylesheet" />
		<link href="css/style.css" type="text/css" rel="stylesheet"/>
    	<script type="text/javascript" src="js/jquery.min.js"></script>
    	<script type="text/javascript" src="js/bootstrap.min.js"></script>
		<script src="js/common.js" type="text/javascript" charset="utf8"></script>
	</head>
	<body>
    	<div class="container-fluid">
      		<div class="row-fluid">
        		<div class="span12">
          				<h3>
          					Wall Stat
          					<a href="wall.json" target="_blank">View JSON API</a>
          				</h3>
						<table id="dataTable" style="background-color: #fff" class="table table-bordered responsive-utilities">
							<tr >
								<td valign="top" width="100" class="td_lable">CheckCount</td>
								<td id="CheckCount" width="100"></td>
								<td></td>
							</tr>
							<tr >
								<td valign="top" width="100" class="td_lable">HardCheckCount</td>
								<td id="HardCheckCount" width="100"></td>
								<td></td>
							</tr>
							<tr >
								<td valign="top" class="td_lable"> ViolationCount </td>
								<td id="ViolationCount"> </td>
								<td></td>
							</tr>
							<tr >
								<td valign="top" class="td_lable"> BlackListHitCount </td>
								<td id="BlackListHitCount"></td>
								<td></td>
							</tr>
							<tr >
								<td valign="top" class="td_lable"> BlackListSize </td>
								<td id="BlackListSize"></td>
								<td></td>
							</tr>
							<tr >
								<td valign="top" class="td_lable"> WhiteListHitCount </td>
								<td id="WhiteListHitCount"></td>
								<td></td>
							</tr>
							<tr >
								<td valign="top" class="td_lable"> WhiteListSize </td>
								<td id="WhiteListSize"></td>
								<td></td>
							</tr>
							<tr>
								<td valign="top" class="td_lable"> SyntaxErrrorCount </td>
								<td id="SyntaxErrrorCount"></td>
								<td></td>
							</tr>
						</table>
						<table id="dataTable1" style="background-color: #fff" class="table table-bordered table-striped responsive-utilities">
							<thead>
								<tr >
<<<<<<< HEAD
									<td valign="top" width="100" class="td_lable">Table Name</td>
									<td valign="top" width="100" class="td_lable">SelectCount</td>
									<td valign="top" width="100" class="td_lable">SelectIntoCount</td>
									<td valign="top" width="100" class="td_lable">InsertCount</td>
									<td valign="top" width="100" class="td_lable">UpdateCount</td>
									<td valign="top" width="100" class="td_lable">DeleteCount</td>
									<td valign="top" width="100" class="td_lable">TruncateCount</td>
									<td valign="top" width="100" class="td_lable">CreateCount</td>
									<td valign="top" width="100" class="td_lable">AlterCount</td>
									<td valign="top" width="100" class="td_lable">DropCount</td>
									<td valign="top" width="100" class="td_lable">ReplaceCount</td>
									<td valign="top" width="100" class="td_lable">DeleteDataCount</td>
									<td valign="top" width="100" class="td_lable">UpdateDataCount</td>
									<td valign="top" width="100" class="td_lable">FetchRowCount</td>
=======
									<th class="td_lable"><a id="th-name" href="javascript:void(0);">Table Name</a></th>
									<th class="td_lable"><a id="th-selectCount" href="javascript:void(0);">SelectCount</a></th>
									<th class="td_lable"><a id="th-selectIntoCount" href="javascript:void(0);">SelectIntoCount</a></th>
									<th class="td_lable"><a id="th-insertCount" href="javascript:void(0);">InsertCount</a></th>
									<th class="td_lable"><a id="th-updateCount" href="javascript:void(0);">UpdateCount</a></th>
									<th class="td_lable"><a id="th-deleteCount" href="javascript:void(0);">DeleteCount</a></th>
									<th class="td_lable"><a id="th-truncateCount" href="javascript:void(0);">TruncateCount</a></th>
									<th class="td_lable"><a id="th-createCount" href="javascript:void(0);">CreateCount</a></th>
									<th class="td_lable"><a id="th-alterCount" href="javascript:void(0);">AlterCount</a></th>
									<th class="td_lable"><a id="th-dropCount" href="javascript:void(0);">DropCount</a></th>
									<th class="td_lable"><a id="th-replaceCount" href="javascript:void(0);">ReplaceCount</a></th>
>>>>>>> d73b12ad
								</tr>
							</thead>
							<tbody></tbody>
						</table>
						<table id="dataTable2" style="background-color: #fff" class="table table-bordered responsive-utilities">
							<thead>
								<tr >
									<th class="td_lable">Function Name</th>
									<th class="td_lable"><a id="th-invokeCount" href="javascript:void(0);">InvokeCount</a></th>
								</tr>
							</thead>
							<tbody></tbody>
						</table>
          			</div>
        		</div>
      		</div> 
    	<script type="text/javascript">
			$.namespace("druid.datasource");
			druid.wall = function () {  
				return  {
					init : function() {
						$("#dataTable1 th a").click(function(obj) {
	    					druid.common.setOrderBy(obj.target.id.substring(3))
	    				})
	    				$("#dataTable2 th a").click(function(obj) {
	    					druid.common.setOrderBy(obj.target.id.substring(3))
	    				})
						druid.common.buildHead(3);
						
						druid.common.ajaxuri = 'wall.json?';
	    				druid.common.handleAjaxResult = druid.wall.handleAjaxResult;
	    				druid.common.ajaxRequestForBasicInfo();
	    				setInterval("druid.common.ajaxRequestForBasicInfo();",5000);
					},
					
<<<<<<< HEAD
					ajaxRequestForBasicInfo : function() {
						$.ajax({
							type: 'POST',
							url: "wall.json",
							success: function(data) {
								$("#CheckCount").text(data.Content.checkCount)
								$("#HardCheckCount").text(data.Content.hardCheckCount)
								$("#ViolationCount").text(data.Content.violationCount)
								$("#BlackListHitCount").text(data.Content.blackListHitCount)
								$("#BlackListSize").text(data.Content.blackListSize)
								$("#WhiteListHitCount").text(data.Content.whiteListHitCount)
								$("#WhiteListSize").text(data.Content.whiteListSize)
								$("#SyntaxErrrorCount").text(data.Content.syntaxErrrorCount)
								
								var html = "";
								var tables = data.Content.tables;
			    				for ( var i = 0; i < tables.length; i++) {
			    					var table = tables[i];
			    					html += "<tr>";
			    					html += "<td>" + table.name + "</td>";
			    					html += "<td>" + (table.selectCount ? table.selectCount : 0)+ "</td>";
			    					html += "<td>" + (table.selectIntoCount ? table.selectIntoCount : 0) + "</td>";
			    					html += "<td>" + (table.insertCount ? table.insertCount : 0) + "</td>";
			    					html += "<td>" + (table.updateCount ? table.updateCount : 0) + "</td>";
			    					html += "<td>" + (table.deleteCount ? table.deleteCount : 0) + "</td>";
			    					html += "<td>" + (table.truncateCount ? table.truncateCount : 0) + "</td>";
			    					html += "<td>" + (table.createCount ? table.createCount : 0) + "</td>";
			    					html += "<td>" + (table.alterCount ? table.alterCount : 0) + "</td>";
			    					html += "<td>" + (table.dropCount ? table.dropCount : 0) + "</td>";
			    					html += "<td>" + (table.replaceCount ? table.replaceCount : 0) + "</td>";
			    					html += "<td>" + (table.deleteDataCount ? table.deleteDataCount : 0) + "</td>";
			    					html += "<td>" + (table.updateDataCount ? table.updateDataCount : 0) + "</td>";
			    					html += "<td>" + (table.fetchRowCount ? table.fetchRowCount : 0) + "</td>";
			    					html += "</tr>";
			    				}
			    				$("#dataTable1 tbody").html(html);
			    				
			    				html = "";
								var functions = data.Content.functions;
			    				for ( var i = 0; i < functions.length; i++) {
			    					var fun = functions[i];
			    					html += "<tr>";
			    					html += "<td>" + fun.name + "</td>";
			    					html += "<td>" + fun.invokeCount + "</td>";
			    					html += "</tr>";
			    				}
			    				$("#dataTable2 tbody").html(html);
							},
							dataType: "json"
						});
=======
					handleAjaxResult : function(data) {
						$("#CheckCount").text(data.Content.checkCount)
						$("#HardCheckCount").text(data.Content.hardCheckCount)
						$("#ViolationCount").text(data.Content.violationCount)
						$("#BlackListHitCount").text(data.Content.blackListHitCount)
						$("#BlackListSize").text(data.Content.blackListSize)
						$("#WhiteListHitCount").text(data.Content.whiteListHitCount)
						$("#WhiteListSize").text(data.Content.whiteListSize)
						$("#SyntaxErrrorCount").text(data.Content.syntaxErrrorCount)
						
						var html = "";
						var tables = data.Content.tables;
	    				for ( var i = 0; i < tables.length; i++) {
	    					var table = tables[i];
	    					html += "<tr>";
	    					html += "<td>" + table.name + "</td>";
	    					html += "<td>" + (table.selectCount ? table.selectCount : 0)+ "</td>";
	    					html += "<td>" + (table.selectIntoCount ? table.selectIntoCount : 0) + "</td>";
	    					html += "<td>" + (table.insertCount ? table.insertCount : 0) + "</td>";
	    					html += "<td>" + (table.updateCount ? table.updateCount : 0) + "</td>";
	    					html += "<td>" + (table.deleteCount ? table.deleteCount : 0) + "</td>";
	    					html += "<td>" + (table.truncateCount ? table.truncateCount : 0) + "</td>";
	    					html += "<td>" + (table.createCount ? table.createCount : 0) + "</td>";
	    					html += "<td>" + (table.alterCount ? table.alterCount : 0) + "</td>";
	    					html += "<td>" + (table.dropCount ? table.dropCount : 0) + "</td>";
	    					html += "<td>" + (table.replaceCount ? table.replaceCount : 0) + "</td>";
	    					html += "</tr>";
	    				}
	    				$("#dataTable1 tbody").html(html);
	    				
	    				html = "";
						var functions = data.Content.functions;
	    				for ( var i = 0; i < functions.length; i++) {
	    					var fun = functions[i];
	    					html += "<tr>";
	    					html += "<td>" + fun.name + "</td>";
	    					html += "<td>" + table.invokeCount + "</td>";
	    					html += "</tr>";
	    				}
	    				$("#dataTable2 tbody").html(html);
>>>>>>> d73b12ad
					}
				}
			}();
	
			$(document).ready(function() {
				druid.wall.init();
			});
		</script>
	</body>
</html>
<|MERGE_RESOLUTION|>--- conflicted
+++ resolved
@@ -1,230 +1,166 @@
-<!doctype html>
-<html>
-	<head>
-		<title>Druid DataSourceStat</title>
-		<meta http-equiv="Content-Type" content="text/html; charset=utf8" />
-		<link href='css/bootstrap.min.css' rel="stylesheet" />
-		<link href="css/style.css" type="text/css" rel="stylesheet"/>
-    	<script type="text/javascript" src="js/jquery.min.js"></script>
-    	<script type="text/javascript" src="js/bootstrap.min.js"></script>
-		<script src="js/common.js" type="text/javascript" charset="utf8"></script>
-	</head>
-	<body>
-    	<div class="container-fluid">
-      		<div class="row-fluid">
-        		<div class="span12">
-          				<h3>
-          					Wall Stat
-          					<a href="wall.json" target="_blank">View JSON API</a>
-          				</h3>
-						<table id="dataTable" style="background-color: #fff" class="table table-bordered responsive-utilities">
-							<tr >
-								<td valign="top" width="100" class="td_lable">CheckCount</td>
-								<td id="CheckCount" width="100"></td>
-								<td></td>
-							</tr>
-							<tr >
-								<td valign="top" width="100" class="td_lable">HardCheckCount</td>
-								<td id="HardCheckCount" width="100"></td>
-								<td></td>
-							</tr>
-							<tr >
-								<td valign="top" class="td_lable"> ViolationCount </td>
-								<td id="ViolationCount"> </td>
-								<td></td>
-							</tr>
-							<tr >
-								<td valign="top" class="td_lable"> BlackListHitCount </td>
-								<td id="BlackListHitCount"></td>
-								<td></td>
-							</tr>
-							<tr >
-								<td valign="top" class="td_lable"> BlackListSize </td>
-								<td id="BlackListSize"></td>
-								<td></td>
-							</tr>
-							<tr >
-								<td valign="top" class="td_lable"> WhiteListHitCount </td>
-								<td id="WhiteListHitCount"></td>
-								<td></td>
-							</tr>
-							<tr >
-								<td valign="top" class="td_lable"> WhiteListSize </td>
-								<td id="WhiteListSize"></td>
-								<td></td>
-							</tr>
-							<tr>
-								<td valign="top" class="td_lable"> SyntaxErrrorCount </td>
-								<td id="SyntaxErrrorCount"></td>
-								<td></td>
-							</tr>
-						</table>
-						<table id="dataTable1" style="background-color: #fff" class="table table-bordered table-striped responsive-utilities">
-							<thead>
-								<tr >
-<<<<<<< HEAD
-									<td valign="top" width="100" class="td_lable">Table Name</td>
-									<td valign="top" width="100" class="td_lable">SelectCount</td>
-									<td valign="top" width="100" class="td_lable">SelectIntoCount</td>
-									<td valign="top" width="100" class="td_lable">InsertCount</td>
-									<td valign="top" width="100" class="td_lable">UpdateCount</td>
-									<td valign="top" width="100" class="td_lable">DeleteCount</td>
-									<td valign="top" width="100" class="td_lable">TruncateCount</td>
-									<td valign="top" width="100" class="td_lable">CreateCount</td>
-									<td valign="top" width="100" class="td_lable">AlterCount</td>
-									<td valign="top" width="100" class="td_lable">DropCount</td>
-									<td valign="top" width="100" class="td_lable">ReplaceCount</td>
-									<td valign="top" width="100" class="td_lable">DeleteDataCount</td>
-									<td valign="top" width="100" class="td_lable">UpdateDataCount</td>
-									<td valign="top" width="100" class="td_lable">FetchRowCount</td>
-=======
-									<th class="td_lable"><a id="th-name" href="javascript:void(0);">Table Name</a></th>
-									<th class="td_lable"><a id="th-selectCount" href="javascript:void(0);">SelectCount</a></th>
-									<th class="td_lable"><a id="th-selectIntoCount" href="javascript:void(0);">SelectIntoCount</a></th>
-									<th class="td_lable"><a id="th-insertCount" href="javascript:void(0);">InsertCount</a></th>
-									<th class="td_lable"><a id="th-updateCount" href="javascript:void(0);">UpdateCount</a></th>
-									<th class="td_lable"><a id="th-deleteCount" href="javascript:void(0);">DeleteCount</a></th>
-									<th class="td_lable"><a id="th-truncateCount" href="javascript:void(0);">TruncateCount</a></th>
-									<th class="td_lable"><a id="th-createCount" href="javascript:void(0);">CreateCount</a></th>
-									<th class="td_lable"><a id="th-alterCount" href="javascript:void(0);">AlterCount</a></th>
-									<th class="td_lable"><a id="th-dropCount" href="javascript:void(0);">DropCount</a></th>
-									<th class="td_lable"><a id="th-replaceCount" href="javascript:void(0);">ReplaceCount</a></th>
->>>>>>> d73b12ad
-								</tr>
-							</thead>
-							<tbody></tbody>
-						</table>
-						<table id="dataTable2" style="background-color: #fff" class="table table-bordered responsive-utilities">
-							<thead>
-								<tr >
-									<th class="td_lable">Function Name</th>
-									<th class="td_lable"><a id="th-invokeCount" href="javascript:void(0);">InvokeCount</a></th>
-								</tr>
-							</thead>
-							<tbody></tbody>
-						</table>
-          			</div>
-        		</div>
-      		</div> 
-    	<script type="text/javascript">
-			$.namespace("druid.datasource");
-			druid.wall = function () {  
-				return  {
-					init : function() {
-						$("#dataTable1 th a").click(function(obj) {
-	    					druid.common.setOrderBy(obj.target.id.substring(3))
-	    				})
-	    				$("#dataTable2 th a").click(function(obj) {
-	    					druid.common.setOrderBy(obj.target.id.substring(3))
-	    				})
-						druid.common.buildHead(3);
-						
-						druid.common.ajaxuri = 'wall.json?';
-	    				druid.common.handleAjaxResult = druid.wall.handleAjaxResult;
-	    				druid.common.ajaxRequestForBasicInfo();
-	    				setInterval("druid.common.ajaxRequestForBasicInfo();",5000);
-					},
+<!doctype html>
+<html>
+	<head>
+		<title>Druid DataSourceStat</title>
+		<meta http-equiv="Content-Type" content="text/html; charset=utf8" />
+		<link href='css/bootstrap.min.css' rel="stylesheet" />
+		<link href="css/style.css" type="text/css" rel="stylesheet"/>
+    	<script type="text/javascript" src="js/jquery.min.js"></script>
+    	<script type="text/javascript" src="js/bootstrap.min.js"></script>
+		<script src="js/common.js" type="text/javascript" charset="utf8"></script>
+	</head>
+	<body>
+    	<div class="container-fluid">
+      		<div class="row-fluid">
+        		<div class="span12">
+          				<h3>
+          					Wall Stat
+          					<a href="wall.json" target="_blank">View JSON API</a>
+          				</h3>
+						<table id="dataTable" style="background-color: #fff" class="table table-bordered responsive-utilities">
+							<tr >
+								<td valign="top" width="100" class="td_lable">CheckCount</td>
+								<td id="CheckCount" width="100"></td>
+								<td></td>
+							</tr>
+							<tr >
+								<td valign="top" width="100" class="td_lable">HardCheckCount</td>
+								<td id="HardCheckCount" width="100"></td>
+								<td></td>
+							</tr>
+							<tr >
+								<td valign="top" class="td_lable"> ViolationCount </td>
+								<td id="ViolationCount"> </td>
+								<td></td>
+							</tr>
+							<tr >
+								<td valign="top" class="td_lable"> BlackListHitCount </td>
+								<td id="BlackListHitCount"></td>
+								<td></td>
+							</tr>
+							<tr >
+								<td valign="top" class="td_lable"> BlackListSize </td>
+								<td id="BlackListSize"></td>
+								<td></td>
+							</tr>
+							<tr >
+								<td valign="top" class="td_lable"> WhiteListHitCount </td>
+								<td id="WhiteListHitCount"></td>
+								<td></td>
+							</tr>
+							<tr >
+								<td valign="top" class="td_lable"> WhiteListSize </td>
+								<td id="WhiteListSize"></td>
+								<td></td>
+							</tr>
+							<tr>
+								<td valign="top" class="td_lable"> SyntaxErrrorCount </td>
+								<td id="SyntaxErrrorCount"></td>
+								<td></td>
+							</tr>
+						</table>
+						<table id="dataTable1" style="background-color: #fff" class="table table-bordered table-striped responsive-utilities">
+							<thead>
+								<tr >
+									<th class="td_lable"><a id="th-name" href="javascript:void(0);">Table Name</a></th>
+									<th class="td_lable"><a id="th-selectCount" href="javascript:void(0);">SelectCount</a></th>
+									<th class="td_lable"><a id="th-selectIntoCount" href="javascript:void(0);">SelectIntoCount</a></th>
+									<th class="td_lable"><a id="th-insertCount" href="javascript:void(0);">InsertCount</a></th>
+									<th class="td_lable"><a id="th-updateCount" href="javascript:void(0);">UpdateCount</a></th>
+									<th class="td_lable"><a id="th-deleteCount" href="javascript:void(0);">DeleteCount</a></th>
+									<th class="td_lable"><a id="th-truncateCount" href="javascript:void(0);">TruncateCount</a></th>
+									<th class="td_lable"><a id="th-createCount" href="javascript:void(0);">CreateCount</a></th>
+									<th class="td_lable"><a id="th-alterCount" href="javascript:void(0);">AlterCount</a></th>
+									<th class="td_lable"><a id="th-dropCount" href="javascript:void(0);">DropCount</a></th>
+									<th class="td_lable"><a id="th-replaceCount" href="javascript:void(0);">ReplaceCount</a></th>
+									<th class="td_lable"><a id="th-deleteDataCount" href="javascript:void(0);">DeleteDataCount</a></th>
+									<th class="td_lable"><a id="th-updateDataCount" href="javascript:void(0);">UpdateDataCount</a></th>
+									<th class="td_lable"><a id="th-fetchRowCount" href="javascript:void(0);">FetchRowCount</a></th>
+								</tr>
+							</thead>
+							<tbody></tbody>
+						</table>
+						<table id="dataTable2" style="background-color: #fff" class="table table-bordered responsive-utilities">
+							<thead>
+								<tr >
+									<th class="td_lable">Function Name</th>
+									<th class="td_lable"><a id="th-invokeCount" href="javascript:void(0);">InvokeCount</a></th>
+								</tr>
+							</thead>
+							<tbody></tbody>
+						</table>
+          			</div>
+        		</div>
+      		</div> 
+    	<script type="text/javascript">
+			$.namespace("druid.datasource");
+			druid.wall = function () {  
+				return  {
+					init : function() {
+						$("#dataTable1 th a").click(function(obj) {
+	    					druid.common.setOrderBy(obj.target.id.substring(3))
+	    				})
+	    				$("#dataTable2 th a").click(function(obj) {
+	    					druid.common.setOrderBy(obj.target.id.substring(3))
+	    				})
+						druid.common.buildHead(3);
+						
+						druid.common.ajaxuri = 'wall.json?';
+	    				druid.common.handleAjaxResult = druid.wall.handleAjaxResult;
+	    				druid.common.ajaxRequestForBasicInfo();
+	    				setInterval("druid.common.ajaxRequestForBasicInfo();",5000);
+					},
 					
-<<<<<<< HEAD
-					ajaxRequestForBasicInfo : function() {
-						$.ajax({
-							type: 'POST',
-							url: "wall.json",
-							success: function(data) {
-								$("#CheckCount").text(data.Content.checkCount)
-								$("#HardCheckCount").text(data.Content.hardCheckCount)
-								$("#ViolationCount").text(data.Content.violationCount)
-								$("#BlackListHitCount").text(data.Content.blackListHitCount)
-								$("#BlackListSize").text(data.Content.blackListSize)
-								$("#WhiteListHitCount").text(data.Content.whiteListHitCount)
-								$("#WhiteListSize").text(data.Content.whiteListSize)
-								$("#SyntaxErrrorCount").text(data.Content.syntaxErrrorCount)
-								
-								var html = "";
-								var tables = data.Content.tables;
-			    				for ( var i = 0; i < tables.length; i++) {
-			    					var table = tables[i];
-			    					html += "<tr>";
-			    					html += "<td>" + table.name + "</td>";
-			    					html += "<td>" + (table.selectCount ? table.selectCount : 0)+ "</td>";
-			    					html += "<td>" + (table.selectIntoCount ? table.selectIntoCount : 0) + "</td>";
-			    					html += "<td>" + (table.insertCount ? table.insertCount : 0) + "</td>";
-			    					html += "<td>" + (table.updateCount ? table.updateCount : 0) + "</td>";
-			    					html += "<td>" + (table.deleteCount ? table.deleteCount : 0) + "</td>";
-			    					html += "<td>" + (table.truncateCount ? table.truncateCount : 0) + "</td>";
-			    					html += "<td>" + (table.createCount ? table.createCount : 0) + "</td>";
-			    					html += "<td>" + (table.alterCount ? table.alterCount : 0) + "</td>";
-			    					html += "<td>" + (table.dropCount ? table.dropCount : 0) + "</td>";
-			    					html += "<td>" + (table.replaceCount ? table.replaceCount : 0) + "</td>";
-			    					html += "<td>" + (table.deleteDataCount ? table.deleteDataCount : 0) + "</td>";
-			    					html += "<td>" + (table.updateDataCount ? table.updateDataCount : 0) + "</td>";
-			    					html += "<td>" + (table.fetchRowCount ? table.fetchRowCount : 0) + "</td>";
-			    					html += "</tr>";
-			    				}
-			    				$("#dataTable1 tbody").html(html);
-			    				
-			    				html = "";
-								var functions = data.Content.functions;
-			    				for ( var i = 0; i < functions.length; i++) {
-			    					var fun = functions[i];
-			    					html += "<tr>";
-			    					html += "<td>" + fun.name + "</td>";
-			    					html += "<td>" + fun.invokeCount + "</td>";
-			    					html += "</tr>";
-			    				}
-			    				$("#dataTable2 tbody").html(html);
-							},
-							dataType: "json"
-						});
-=======
-					handleAjaxResult : function(data) {
-						$("#CheckCount").text(data.Content.checkCount)
-						$("#HardCheckCount").text(data.Content.hardCheckCount)
-						$("#ViolationCount").text(data.Content.violationCount)
-						$("#BlackListHitCount").text(data.Content.blackListHitCount)
-						$("#BlackListSize").text(data.Content.blackListSize)
-						$("#WhiteListHitCount").text(data.Content.whiteListHitCount)
-						$("#WhiteListSize").text(data.Content.whiteListSize)
-						$("#SyntaxErrrorCount").text(data.Content.syntaxErrrorCount)
-						
-						var html = "";
-						var tables = data.Content.tables;
-	    				for ( var i = 0; i < tables.length; i++) {
-	    					var table = tables[i];
-	    					html += "<tr>";
-	    					html += "<td>" + table.name + "</td>";
-	    					html += "<td>" + (table.selectCount ? table.selectCount : 0)+ "</td>";
-	    					html += "<td>" + (table.selectIntoCount ? table.selectIntoCount : 0) + "</td>";
-	    					html += "<td>" + (table.insertCount ? table.insertCount : 0) + "</td>";
-	    					html += "<td>" + (table.updateCount ? table.updateCount : 0) + "</td>";
-	    					html += "<td>" + (table.deleteCount ? table.deleteCount : 0) + "</td>";
-	    					html += "<td>" + (table.truncateCount ? table.truncateCount : 0) + "</td>";
-	    					html += "<td>" + (table.createCount ? table.createCount : 0) + "</td>";
-	    					html += "<td>" + (table.alterCount ? table.alterCount : 0) + "</td>";
-	    					html += "<td>" + (table.dropCount ? table.dropCount : 0) + "</td>";
-	    					html += "<td>" + (table.replaceCount ? table.replaceCount : 0) + "</td>";
-	    					html += "</tr>";
-	    				}
-	    				$("#dataTable1 tbody").html(html);
-	    				
-	    				html = "";
-						var functions = data.Content.functions;
-	    				for ( var i = 0; i < functions.length; i++) {
-	    					var fun = functions[i];
-	    					html += "<tr>";
-	    					html += "<td>" + fun.name + "</td>";
-	    					html += "<td>" + table.invokeCount + "</td>";
-	    					html += "</tr>";
-	    				}
-	    				$("#dataTable2 tbody").html(html);
->>>>>>> d73b12ad
-					}
-				}
-			}();
-	
-			$(document).ready(function() {
-				druid.wall.init();
-			});
-		</script>
-	</body>
-</html>
+					handleAjaxResult : function(data) {
+						$("#CheckCount").text(data.Content.checkCount)
+						$("#HardCheckCount").text(data.Content.hardCheckCount)
+						$("#ViolationCount").text(data.Content.violationCount)
+						$("#BlackListHitCount").text(data.Content.blackListHitCount)
+						$("#BlackListSize").text(data.Content.blackListSize)
+						$("#WhiteListHitCount").text(data.Content.whiteListHitCount)
+						$("#WhiteListSize").text(data.Content.whiteListSize)
+						$("#SyntaxErrrorCount").text(data.Content.syntaxErrrorCount)
+						
+						var html = "";
+						var tables = data.Content.tables;
+	    				for ( var i = 0; i < tables.length; i++) {
+	    					var table = tables[i];
+	    					html += "<tr>";
+	    					html += "<td>" + table.name + "</td>";
+	    					html += "<td>" + (table.selectCount ? table.selectCount : 0)+ "</td>";
+	    					html += "<td>" + (table.selectIntoCount ? table.selectIntoCount : 0) + "</td>";
+	    					html += "<td>" + (table.insertCount ? table.insertCount : 0) + "</td>";
+	    					html += "<td>" + (table.updateCount ? table.updateCount : 0) + "</td>";
+	    					html += "<td>" + (table.deleteCount ? table.deleteCount : 0) + "</td>";
+	    					html += "<td>" + (table.truncateCount ? table.truncateCount : 0) + "</td>";
+	    					html += "<td>" + (table.createCount ? table.createCount : 0) + "</td>";
+	    					html += "<td>" + (table.alterCount ? table.alterCount : 0) + "</td>";
+	    					html += "<td>" + (table.dropCount ? table.dropCount : 0) + "</td>";
+	    					html += "<td>" + (table.replaceCount ? table.replaceCount : 0) + "</td>";
+	    					html += "<td>" + (table.deleteDataCount ? table.deleteDataCount : 0) + "</td>";
+	    					html += "<td>" + (table.updateDataCount ? table.updateDataCount : 0) + "</td>";
+	    					html += "<td>" + (table.fetchRowCount ? table.fetchRowCount : 0) + "</td>";
+	    					html += "</tr>";
+	    				}
+	    				$("#dataTable1 tbody").html(html);
+	    				
+	    				html = "";
+						var functions = data.Content.functions;
+	    				for ( var i = 0; i < functions.length; i++) {
+	    					var fun = functions[i];
+	    					html += "<tr>";
+	    					html += "<td>" + fun.name + "</td>";
+	    					html += "<td>" + fun.invokeCount + "</td>";
+	    					html += "</tr>";
+	    				}
+	    				$("#dataTable2 tbody").html(html);
+					}
+				}
+			}();
+	
+			$(document).ready(function() {
+				druid.wall.init();
+			});
+		</script>
+	</body>
+</html>
<!doctype html>
<html>
<<<<<<< HEAD
	<head>
		<title>Druid DataSourceStat</title>
		<meta http-equiv="Content-Type" content="text/html; charset=utf8" />
		<link href='css/bootstrap.min.css' rel="stylesheet" />
		<link href="css/style.css" type="text/css" rel="stylesheet"/>
    	<script type="text/javascript" src="js/jquery.min.js"></script>
    	<script type="text/javascript" src="js/bootstrap.min.js"></script>
		<script src="js/lang.js" type="text/javascript" charset="utf8"></script>
		<script src="js/common.js" type="text/javascript" charset="utf8"></script>
	</head>
	<body>
		
    	<div class="container-fluid">
      		<div class="row-fluid">
        		<div class="span12">
          				<h3>
          					Wall Stat
          					<a href="wall.json" target="_blank">View JSON API</a>
          				</h3>
						<table id="dataTable" style="background-color: #fff" class="table table-bordered responsive-utilities">
							<tr>
							<td valign="top" class="td_lable lang" langKey="CheckCount"> CheckCount </td>
							<td id="CheckCount"></td>
							<td></td>
						</tr>
						<tr>
							<td valign="top" class="td_lable lang" langKey="HardCheckCount"> HardCheckCount </td>
							<td id="HardCheckCount"></td>
							<td></td>
						</tr>
						<tr>
							<td valign="top" class="td_lable lang" langKey="ViolationCount"> ViolationCount </td>
							<td id="ViolationCount"></td>
							<td></td>
						</tr>
						<tr>
							<td valign="top" class="td_lable lang" langKey="BlackListHitCount"> BlackListHitCount </td>
							<td id="BlackListHitCount"></td>
							<td></td>
						</tr>
						<tr>
							<td valign="top" class="td_lable lang" langKey="BlackListSize"> BlackListSize </td>
							<td id="BlackListSize"></td>
							<td></td>
						</tr>
						<tr>
							<td valign="top" class="td_lable lang" langKey="WhiteListHitCount"> WhiteListHitCount </td>
							<td id="WhiteListHitCount"></td>
							<td></td>
						</tr>
						<tr>
							<td valign="top" class="td_lable lang" langKey="WhiteListSize"> WhiteListSize </td>
							<td id="WhiteListSize"></td>
							<td></td>
						</tr>
						<tr>
							<td valign="top" class="td_lable lang" langKey="SyntaxErrrorCount"> SyntaxErrrorCount </td>
							<td id="SyntaxErrrorCount"></td>
							<td></td>
						</tr>
						</table>
						<table id="dataTable1" style="background-color: #fff" class="table table-bordered table-striped responsive-utilities">
							<thead>
								<tr >
									<th class="td_lable"><a id="th-TableName" class="lang"  langKey="TableName">TableName</a></th>
									<th class="td_lable"><a id="th-SelectCount" class="lang"  langKey="SelectCount">SelectCount</a></th>
									<th class="td_lable"><a id="th-SelectIntoCount" class="lang"  langKey="SelectIntoCount">SelectCount</a></th>
									<th class="td_lable"><a id="th-InsertCount" class="lang"  langKey="InsertCount">InsertCount</a></th>
									<th class="td_lable"><a id="th-UpdateCount" class="lang"  langKey="UpdateCount">UpdateCount</a></th>
									<th class="td_lable"><a id="th-DeleteCount" class="lang"  langKey="DeleteCount">DeleteCount</a></th>
									<th class="td_lable"><a id="th-TruncateCount" class="lang"  langKey="TruncateCount">TruncateCount</a></th>
									<th class="td_lable"><a id="th-CreateCount" class="lang"  langKey="CreateCount">CreateCount</a></th>
									<th class="td_lable"><a id="th-AlterCount" class="lang"  langKey="AlterCount">AlterCount</a></th>
									<th class="td_lable"><a id="th-DropCount" class="lang"  langKey="DropCount">DropCount</a></th>
									<th class="td_lable"><a id="th-ReplaceCount" class="lang"  langKey="ReplaceCount">ReplaceCount</a></th>
									<th class="td_lable"><a id="th-DeleteDataCount" class="lang"  langKey="DeleteDataCount">DeleteDataCount</a></th>
									<th class="td_lable"><a id="th-UpdateDataCount" class="lang"  langKey="UpdateDataCount">UpdateDataCount</a></th>
									<th class="td_lable"><a id="th-FetchRowCount" class="lang"  langKey="FetchRowCount">FetchRowCount</a></th>
								</tr>
							</thead>
							<tbody></tbody>
						</table>
						<table id="dataTable2" style="background-color: #fff" class="table table-bordered responsive-utilities">
							<thead>
								<tr >
									<th class="td_lable">Function Name</th>
									<th class="td_lable"><a id="th-invokeCount" href="javascript:void(0);">InvokeCount</a></th>
								</tr>
							</thead>
							<tbody></tbody>
						</table>
          			</div>
        		</div>
      		</div> 
    	<script type="text/javascript">
			$.namespace("druid.datasource");
			druid.wall = function () {  
				return  {
					init : function() {
						$("#dataTable1 th a").click(function(obj) {
	    					druid.common.setOrderBy(obj.target.id.substring(3))
	    				})
	    				$("#dataTable2 th a").click(function(obj) {
	    					druid.common.setOrderBy(obj.target.id.substring(3))
	    				})
						druid.common.buildHead(3);
						
						druid.common.ajaxuri = 'wall.json?';
	    				druid.common.handleCallback = druid.wall.handleAjaxResult;
	    				druid.common.ajaxRequestForBasicInfo();
	    				setInterval("druid.common.ajaxRequestForBasicInfo();",5000);
					},
					
					handleAjaxResult : function(data) {
						$("#CheckCount").text(data.Content.checkCount)
						$("#HardCheckCount").text(data.Content.hardCheckCount)
						$("#ViolationCount").text(data.Content.violationCount)
						$("#BlackListHitCount").text(data.Content.blackListHitCount)
						$("#BlackListSize").text(data.Content.blackListSize)
						$("#WhiteListHitCount").text(data.Content.whiteListHitCount)
						$("#WhiteListSize").text(data.Content.whiteListSize)
						$("#SyntaxErrrorCount").text(data.Content.syntaxErrrorCount)
						
						var html = "";
						var tables = data.Content.tables;
						if(tables) {
							for ( var i = 0; i < tables.length; i++) {
		    					var table = tables[i];
		    					html += "<tr>";
		    					html += "<td>" + table.name + "</td>";
		    					html += "<td>" + (table.selectCount ? table.selectCount : 0)+ "</td>";
		    					html += "<td>" + (table.selectIntoCount ? table.selectIntoCount : 0) + "</td>";
		    					html += "<td>" + (table.insertCount ? table.insertCount : 0) + "</td>";
		    					html += "<td>" + (table.updateCount ? table.updateCount : 0) + "</td>";
		    					html += "<td>" + (table.deleteCount ? table.deleteCount : 0) + "</td>";
		    					html += "<td>" + (table.truncateCount ? table.truncateCount : 0) + "</td>";
		    					html += "<td>" + (table.createCount ? table.createCount : 0) + "</td>";
		    					html += "<td>" + (table.alterCount ? table.alterCount : 0) + "</td>";
		    					html += "<td>" + (table.dropCount ? table.dropCount : 0) + "</td>";
		    					html += "<td>" + (table.replaceCount ? table.replaceCount : 0) + "</td>";
		    					html += "<td>" + (table.deleteDataCount ? table.deleteDataCount : 0) + "</td>";
		    					html += "<td>" + (table.updateDataCount ? table.updateDataCount : 0) + "</td>";
		    					html += "<td>" + (table.fetchRowCount ? table.fetchRowCount : 0) + "</td>";
		    					html += "</tr>";
		    				}
		    				$("#dataTable1 tbody").html(html);
						}
	    				
	    				html = "";
						var functions = data.Content.functions;
						if (functions) {
							for ( var i = 0; i < functions.length; i++) {
		    					var fun = functions[i];
		    					html += "<tr>";
		    					html += "<td>" + fun.name + "</td>";
		    					html += "<td>" + fun.invokeCount + "</td>";
		    					html += "</tr>";
		    				}
		    				$("#dataTable2 tbody").html(html);
						}
					}
				}
			}();
	
			$(document).ready(function() {
				druid.wall.init();
			});
		</script>
	</body>
=======
<head>
<title>Druid DataSourceStat</title>
<meta http-equiv="Content-Type" content="text/html; charset=utf8" />
<link href='css/bootstrap.min.css' rel="stylesheet" />
<link href="css/style.css" type="text/css" rel="stylesheet" />
<script type="text/javascript" src="js/jquery.min.js"></script>
<script type="text/javascript" src="js/bootstrap.min.js"></script>
<script src="js/lang.js" type="text/javascript" charset="utf8"></script>
<script src="js/common.js" type="text/javascript" charset="utf8"></script>
</head>
<body>

	<div class="container-fluid">
		<div class="row-fluid">
			<div class="span12">
				<h3 class="lang" langKey="WallStat">
					Wall Stat <a href="wall.json" target="_blank">View JSON API</a>
				</h3>
				<table id="dataTable" style="background-color: #fff"
					class="table table-bordered responsive-utilities">
					<tr>
						<td valign="top" class="td_lable lang" langKey="CheckCount">
							CheckCount</td>
						<td id="CheckCount"></td>
						<td></td>
					</tr>
					<tr>
						<td valign="top" class="td_lable lang" langKey="HardCheckCount">
							HardCheckCount</td>
						<td id="HardCheckCount"></td>
						<td></td>
					</tr>
					<tr>
						<td valign="top" class="td_lable lang" langKey="ViolationCount">
							ViolationCount</td>
						<td id="ViolationCount"></td>
						<td></td>
					</tr>
					<tr>
						<td valign="top" class="td_lable lang" langKey="BlackListHitCount">
							BlackListHitCount</td>
						<td id="BlackListHitCount"></td>
						<td></td>
					</tr>
					<tr>
						<td valign="top" class="td_lable lang" langKey="BlackListSize">
							BlackListSize</td>
						<td id="BlackListSize"></td>
						<td></td>
					</tr>
					<tr>
						<td valign="top" class="td_lable lang" langKey="WhiteListHitCount">
							WhiteListHitCount</td>
						<td id="WhiteListHitCount"></td>
						<td></td>
					</tr>
					<tr>
						<td valign="top" class="td_lable lang" langKey="WhiteListSize">
							WhiteListSize</td>
						<td id="WhiteListSize"></td>
						<td></td>
					</tr>
					<tr>
						<td valign="top" class="td_lable lang" langKey="SyntaxErrrorCount">
							SyntaxErrrorCount</td>
						<td id="SyntaxErrrorCount"></td>
						<td></td>
					</tr>
				</table>

				<h3 class="lang" langKey="TableStat">Table Stat</h3>
				<table id="dataTable1" style="background-color: #fff"
					class="table table-bordered table-striped responsive-utilities">
					<thead>
						<tr>
							<th class="td_lable"><a id="th-TableNumber" class="lang"
								langKey="TableNumber">TableNumber</a></th>
							<th class="td_lable"><a id="th-TableName" class="lang"
								langKey="TableName">TableName</a></th>
							<th class="td_lable"><a id="th-SelectCount" class="lang"
								langKey="SelectCount">SelectCount</a></th>
							<th class="td_lable"><a id="th-SelectIntoCount" class="lang"
								langKey="SelectIntoCount">SelectCount</a></th>
							<th class="td_lable"><a id="th-InsertCount" class="lang"
								langKey="InsertCount">InsertCount</a></th>
							<th class="td_lable"><a id="th-UpdateCount" class="lang"
								langKey="UpdateCount">UpdateCount</a></th>
							<th class="td_lable"><a id="th-DeleteCount" class="lang"
								langKey="DeleteCount">DeleteCount</a></th>
							<th class="td_lable"><a id="th-TruncateCount" class="lang"
								langKey="TruncateCount">TruncateCount</a></th>
							<th class="td_lable"><a id="th-CreateCount" class="lang"
								langKey="CreateCount">CreateCount</a></th>
							<th class="td_lable"><a id="th-AlterCount" class="lang"
								langKey="AlterCount">AlterCount</a></th>
							<th class="td_lable"><a id="th-DropCount" class="lang"
								langKey="DropCount">DropCount</a></th>
							<th class="td_lable"><a id="th-ReplaceCount" class="lang"
								langKey="ReplaceCount">ReplaceCount</a></th>
							<th class="td_lable"><a id="th-DeleteDataCount" class="lang"
								langKey="DeleteDataCount">DeleteDataCount</a></th>
							<th class="td_lable"><a id="th-UpdateDataCount" class="lang"
								langKey="UpdateDataCount">UpdateDataCount</a></th>
							<th class="td_lable"><a id="th-FetchRowCount" class="lang"
								langKey="FetchRowCount">FetchRowCount</a></th>
						</tr>
					</thead>
					<tbody></tbody>
				</table>

				<h3 class="lang" langKey="FunctionStat">Function Stat</h3>
				<table id="dataTable2" style="background-color: #fff"
					class="table table-bordered responsive-utilities">
					<thead>
						<tr>
							<th class="td_lable">Function Name</th>
							<th class="td_lable"><a id="th-invokeCount"
								href="javascript:void(0);">InvokeCount</a></th>
						</tr>
					</thead>
					<tbody></tbody>
				</table>

				<h3 class="lang" langKey="SQLStatWhiteList">SQL Stat - White List</h3>
				<table id="dataTable3" style="background-color: #fff"
					class="table table-bordered responsive-utilities">
					<thead>
						<tr>
							<th class="td_lable" style="width: 50px;"><span id="WhiteListNumber" class="lang" langKey="TableNumber">TableNumber</span></th>
							<th class="td_lable">SQL</th>
							<th class="td_lable" ><span id="WhiteListSample" class="lang" langKey="Sample">Sample</span></th>
							<th class="td_lable" style="width: 50px;"><span id="WhiteListExecuteCount" class="lang" langKey="ExecuteCount">ExecuteCount</span></th>
							<th class="td_lable" style="width: 50px;"><span id="WhiteListFetchRowCount" class="lang" langKey="FetchRowCount">FetchRowCount</span></th>
							<th class="td_lable" style="width: 50px;"><span id="WhiteListUpdateCount" class="lang" langKey="SQLUpdateCount">UpdateCount</span></th>
						</tr>
					</thead>
					<tbody></tbody>
				</table>
				
				<h3 class="lang" langKey="SQLStatBlackList">SQL Stat - Black List</h3>
				<table id="dataTable4" style="background-color: #fff"
					class="table table-bordered responsive-utilities">
					<thead>
						<tr>
							<th class="td_lable" style="width: 50px;"><span id="BlackListNumber" class="lang" langKey="TableNumber">TableNumber</span></th>
							<th class="td_lable">SQL</th>
							<th class="td_lable" ><span id="BlackListSample" class="lang" langKey="Sample">Sample</span></th>
							<th class="td_lable" style="width: 50px;"><span id="BlackListExecuteCount" class="lang" langKey="ExecuteCount">ExecuteCount</span></th>
							<th class="td_lable" style="width: 50px;"><span id="BlackListFetchRowCount" class="lang" langKey="FetchRowCount">FetchRowCount</span></th>
							<th class="td_lable" style="width: 50px;"><span id="BlackListUpdateCount" class="lang" langKey="SQLUpdateCount">UpdateCount</span></th>
						</tr>
					</thead>
					<tbody></tbody>
				</table>
			</div>
		</div>
	</div>
	<script type="text/javascript">
		$.namespace("druid.datasource");
		druid.wall = function() {
			return {
				init : function() {
					$("#dataTable1 th a").click(function(obj) {
						druid.common.setOrderBy(obj.target.id.substring(3))
					})
					$("#dataTable2 th a").click(function(obj) {
						druid.common.setOrderBy(obj.target.id.substring(3))
					})
					druid.common.buildHead(3);

					druid.common.ajaxuri = 'wall.json?';
					druid.common.handleCallback = druid.wall.handleAjaxResult;
					druid.common.ajaxRequestForBasicInfo();
					setInterval("druid.common.ajaxRequestForBasicInfo();", 5000);
				},

				handleAjaxResult : function(data) {
					$("#CheckCount").text(replace(data.Content.checkCount))
					$("#HardCheckCount").text(replace(data.Content.hardCheckCount))
					$("#ViolationCount").text(replace(data.Content.violationCount))
					$("#BlackListHitCount")
							.text(replace(data.Content.blackListHitCount))
					$("#BlackListSize").text(replace(data.Content.blackListSize))
					$("#WhiteListHitCount")
							.text(replace(data.Content.whiteListHitCount))
					$("#WhiteListSize").text(replace(data.Content.whiteListSize))
					$("#SyntaxErrrorCount")
							.text(replace(data.Content.syntaxErrrorCount))

					var html = "";
					var tables = data.Content.tables;
					if (tables) {
						for ( var i = 0; i < tables.length; i++) {
							var table = tables[i];
							html += "<tr>";
							html += "<td>" + (i+1) + "</td>";
							html += "<td>" + table.name + "</td>";
							html += "<td>"
									+ replace(table.selectCount) + "</td>";
							html += "<td>"
									+ replace(table.selectIntoCount) + "</td>";
							html += "<td>"
									+ replace(table.insertCount) + "</td>";
							html += "<td>"
									+ replace(table.updateCount) + "</td>";
							html += "<td>"
									+ replace(table.deleteCount) + "</td>";
							html += "<td>"
									+ replace(table.truncateCount) + "</td>";
							html += "<td>"
									+ replace(table.createCount) + "</td>";
							html += "<td>"
									+ replace(table.alterCount)
									+ "</td>";
							html += "<td>"
									+ replace(table.dropCount)
									+ "</td>";
							html += "<td>"
									+ replace(table.replaceCount) + "</td>";
							html += "<td>"
									+ replace(table.deleteDataCount) + "</td>";
							html += "<td>"
									+ replace(table.updateDataCount) + "</td>";
							html += "<td>"
									+ replace(table.fetchRowCount)+ "</td>";
							html += "</tr>";
						}
						$("#dataTable1 tbody").html(html);
					}

					html = "";
					var functions = data.Content.functions;
					if (functions) {
						for ( var i = 0; i < functions.length; i++) {
							var fun = functions[i];
							html += "<tr>";
							html += "<td>" + fun.name + "</td>";
							html += "<td>" + fun.invokeCount + "</td>";
							html += "</tr>";
						}
						$("#dataTable2 tbody").html(html);
					}

					html = "";
					var whiteList = data.Content.whiteList;
					if (whiteList) {
						for ( var i = 0; i < whiteList.length; ++i) {
							var white = whiteList[i];
							html += "<tr>";
							html += "<td>"+ (i+1) +"</td>";
							html += "<td>" + white.sql + "</td>";

							if (white.sample === undefined) {
								html += "<td></td>";
							} else {
								html += '<td style="word-break:break-all">'
										+ white.sample + "</td>";
							}

							if (white.executeCount === undefined) {
								html += "<td></td>";
							} else {
								html += "<td>" + white.executeCount + "</td>";
							}

							if (white.fetchRowCount === undefined) {
								html += "<td></td>";
							} else {
								html += "<td>" + white.fetchRowCount + "</td>";
							}

							if (white.updateCount === undefined) {
								html += "<td></td>";
							} else {
								html += "<td>" + white.updateCount + "</td>";
							}
							html += "</tr>";
						}
						$("#dataTable3 tbody").html(html);
					}

					html = "";
					var blackList = data.Content.blackList;
					if (blackList) {
						for ( var i = 0; i < blackList.length; ++i) {
							var black = blackList[i];
							html += "<tr>";
							html += "<td>"+ (i+1) +"</td>";
							html += "<td>" + black.sql + "</td>";

							if (black.sample === undefined) {
								html += "<td></td>";
							} else {
								html += '<td style="word-break:break-all">'
										+ black.sample + "</td>";
							}

							if (black.executeCount === undefined) {
								html += "<td></td>";
							} else {
								html += "<td>" + black.executeCount + "</td>";
							}

							if (black.fetchRowCount === undefined) {
								html += "<td></td>";
							} else {
								html += "<td>" + black.fetchRowCount + "</td>";
							}

							if (black.updateCount === undefined) {
								html += "<td></td>";
							} else {
								html += "<td>" + black.updateCount + "</td>";
							}
						}
						$("#dataTable4 tbody").html(html);
					}
				}
			}
		}();

		$(document).ready(function() {
			druid.wall.init();
		});
	</script>
</body>
>>>>>>> 26419df2
</html><|MERGE_RESOLUTION|>--- conflicted
+++ resolved
@@ -1,176 +1,5 @@
 <!doctype html>
 <html>
-<<<<<<< HEAD
-	<head>
-		<title>Druid DataSourceStat</title>
-		<meta http-equiv="Content-Type" content="text/html; charset=utf8" />
-		<link href='css/bootstrap.min.css' rel="stylesheet" />
-		<link href="css/style.css" type="text/css" rel="stylesheet"/>
-    	<script type="text/javascript" src="js/jquery.min.js"></script>
-    	<script type="text/javascript" src="js/bootstrap.min.js"></script>
-		<script src="js/lang.js" type="text/javascript" charset="utf8"></script>
-		<script src="js/common.js" type="text/javascript" charset="utf8"></script>
-	</head>
-	<body>
-		
-    	<div class="container-fluid">
-      		<div class="row-fluid">
-        		<div class="span12">
-          				<h3>
-          					Wall Stat
-          					<a href="wall.json" target="_blank">View JSON API</a>
-          				</h3>
-						<table id="dataTable" style="background-color: #fff" class="table table-bordered responsive-utilities">
-							<tr>
-							<td valign="top" class="td_lable lang" langKey="CheckCount"> CheckCount </td>
-							<td id="CheckCount"></td>
-							<td></td>
-						</tr>
-						<tr>
-							<td valign="top" class="td_lable lang" langKey="HardCheckCount"> HardCheckCount </td>
-							<td id="HardCheckCount"></td>
-							<td></td>
-						</tr>
-						<tr>
-							<td valign="top" class="td_lable lang" langKey="ViolationCount"> ViolationCount </td>
-							<td id="ViolationCount"></td>
-							<td></td>
-						</tr>
-						<tr>
-							<td valign="top" class="td_lable lang" langKey="BlackListHitCount"> BlackListHitCount </td>
-							<td id="BlackListHitCount"></td>
-							<td></td>
-						</tr>
-						<tr>
-							<td valign="top" class="td_lable lang" langKey="BlackListSize"> BlackListSize </td>
-							<td id="BlackListSize"></td>
-							<td></td>
-						</tr>
-						<tr>
-							<td valign="top" class="td_lable lang" langKey="WhiteListHitCount"> WhiteListHitCount </td>
-							<td id="WhiteListHitCount"></td>
-							<td></td>
-						</tr>
-						<tr>
-							<td valign="top" class="td_lable lang" langKey="WhiteListSize"> WhiteListSize </td>
-							<td id="WhiteListSize"></td>
-							<td></td>
-						</tr>
-						<tr>
-							<td valign="top" class="td_lable lang" langKey="SyntaxErrrorCount"> SyntaxErrrorCount </td>
-							<td id="SyntaxErrrorCount"></td>
-							<td></td>
-						</tr>
-						</table>
-						<table id="dataTable1" style="background-color: #fff" class="table table-bordered table-striped responsive-utilities">
-							<thead>
-								<tr >
-									<th class="td_lable"><a id="th-TableName" class="lang"  langKey="TableName">TableName</a></th>
-									<th class="td_lable"><a id="th-SelectCount" class="lang"  langKey="SelectCount">SelectCount</a></th>
-									<th class="td_lable"><a id="th-SelectIntoCount" class="lang"  langKey="SelectIntoCount">SelectCount</a></th>
-									<th class="td_lable"><a id="th-InsertCount" class="lang"  langKey="InsertCount">InsertCount</a></th>
-									<th class="td_lable"><a id="th-UpdateCount" class="lang"  langKey="UpdateCount">UpdateCount</a></th>
-									<th class="td_lable"><a id="th-DeleteCount" class="lang"  langKey="DeleteCount">DeleteCount</a></th>
-									<th class="td_lable"><a id="th-TruncateCount" class="lang"  langKey="TruncateCount">TruncateCount</a></th>
-									<th class="td_lable"><a id="th-CreateCount" class="lang"  langKey="CreateCount">CreateCount</a></th>
-									<th class="td_lable"><a id="th-AlterCount" class="lang"  langKey="AlterCount">AlterCount</a></th>
-									<th class="td_lable"><a id="th-DropCount" class="lang"  langKey="DropCount">DropCount</a></th>
-									<th class="td_lable"><a id="th-ReplaceCount" class="lang"  langKey="ReplaceCount">ReplaceCount</a></th>
-									<th class="td_lable"><a id="th-DeleteDataCount" class="lang"  langKey="DeleteDataCount">DeleteDataCount</a></th>
-									<th class="td_lable"><a id="th-UpdateDataCount" class="lang"  langKey="UpdateDataCount">UpdateDataCount</a></th>
-									<th class="td_lable"><a id="th-FetchRowCount" class="lang"  langKey="FetchRowCount">FetchRowCount</a></th>
-								</tr>
-							</thead>
-							<tbody></tbody>
-						</table>
-						<table id="dataTable2" style="background-color: #fff" class="table table-bordered responsive-utilities">
-							<thead>
-								<tr >
-									<th class="td_lable">Function Name</th>
-									<th class="td_lable"><a id="th-invokeCount" href="javascript:void(0);">InvokeCount</a></th>
-								</tr>
-							</thead>
-							<tbody></tbody>
-						</table>
-          			</div>
-        		</div>
-      		</div> 
-    	<script type="text/javascript">
-			$.namespace("druid.datasource");
-			druid.wall = function () {  
-				return  {
-					init : function() {
-						$("#dataTable1 th a").click(function(obj) {
-	    					druid.common.setOrderBy(obj.target.id.substring(3))
-	    				})
-	    				$("#dataTable2 th a").click(function(obj) {
-	    					druid.common.setOrderBy(obj.target.id.substring(3))
-	    				})
-						druid.common.buildHead(3);
-						
-						druid.common.ajaxuri = 'wall.json?';
-	    				druid.common.handleCallback = druid.wall.handleAjaxResult;
-	    				druid.common.ajaxRequestForBasicInfo();
-	    				setInterval("druid.common.ajaxRequestForBasicInfo();",5000);
-					},
-					
-					handleAjaxResult : function(data) {
-						$("#CheckCount").text(data.Content.checkCount)
-						$("#HardCheckCount").text(data.Content.hardCheckCount)
-						$("#ViolationCount").text(data.Content.violationCount)
-						$("#BlackListHitCount").text(data.Content.blackListHitCount)
-						$("#BlackListSize").text(data.Content.blackListSize)
-						$("#WhiteListHitCount").text(data.Content.whiteListHitCount)
-						$("#WhiteListSize").text(data.Content.whiteListSize)
-						$("#SyntaxErrrorCount").text(data.Content.syntaxErrrorCount)
-						
-						var html = "";
-						var tables = data.Content.tables;
-						if(tables) {
-							for ( var i = 0; i < tables.length; i++) {
-		    					var table = tables[i];
-		    					html += "<tr>";
-		    					html += "<td>" + table.name + "</td>";
-		    					html += "<td>" + (table.selectCount ? table.selectCount : 0)+ "</td>";
-		    					html += "<td>" + (table.selectIntoCount ? table.selectIntoCount : 0) + "</td>";
-		    					html += "<td>" + (table.insertCount ? table.insertCount : 0) + "</td>";
-		    					html += "<td>" + (table.updateCount ? table.updateCount : 0) + "</td>";
-		    					html += "<td>" + (table.deleteCount ? table.deleteCount : 0) + "</td>";
-		    					html += "<td>" + (table.truncateCount ? table.truncateCount : 0) + "</td>";
-		    					html += "<td>" + (table.createCount ? table.createCount : 0) + "</td>";
-		    					html += "<td>" + (table.alterCount ? table.alterCount : 0) + "</td>";
-		    					html += "<td>" + (table.dropCount ? table.dropCount : 0) + "</td>";
-		    					html += "<td>" + (table.replaceCount ? table.replaceCount : 0) + "</td>";
-		    					html += "<td>" + (table.deleteDataCount ? table.deleteDataCount : 0) + "</td>";
-		    					html += "<td>" + (table.updateDataCount ? table.updateDataCount : 0) + "</td>";
-		    					html += "<td>" + (table.fetchRowCount ? table.fetchRowCount : 0) + "</td>";
-		    					html += "</tr>";
-		    				}
-		    				$("#dataTable1 tbody").html(html);
-						}
-	    				
-	    				html = "";
-						var functions = data.Content.functions;
-						if (functions) {
-							for ( var i = 0; i < functions.length; i++) {
-		    					var fun = functions[i];
-		    					html += "<tr>";
-		    					html += "<td>" + fun.name + "</td>";
-		    					html += "<td>" + fun.invokeCount + "</td>";
-		    					html += "</tr>";
-		    				}
-		    				$("#dataTable2 tbody").html(html);
-						}
-					}
-				}
-			}();
-	
-			$(document).ready(function() {
-				druid.wall.init();
-			});
-		</script>
-	</body>
-=======
 <head>
 <title>Druid DataSourceStat</title>
 <meta http-equiv="Content-Type" content="text/html; charset=utf8" />
@@ -497,5 +326,4 @@
 		});
 	</script>
 </body>
->>>>>>> 26419df2
 </html>
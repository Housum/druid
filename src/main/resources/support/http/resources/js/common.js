--- conflicted
+++ resolved
@@ -41,15 +41,9 @@
 		buildFooter : function() {
 			var html = '<footer class="footer">'+
 					  '    		<div class="container">'+
-<<<<<<< HEAD
-				  		'	powered by <a href="https://github.com/AlibabaTech/">AlibabaTech</a> & <a href="http://www.sandzhang.com/">sandzhang</a> & <a href="mailto:libinsong1204@gmail.com">melin</a> & <a href="mailto:shrek.wang@gmail.com">shrek.wang</a>'+
-				  	'	</div>'+
-					'</footer>';
-=======
-				  	  '	powered by <a href="https://github.com/AlibabaTech/" target="_blank">AlibabaTech</a> & <a href="http://www.sandzhang.com/" target="_blank">sandzhang</a> & <a href="http://melin.iteye.com/" target="_blank">melin</a>'+
+				  	  '	powered by <a href="https://github.com/AlibabaTech/" target="_blank">AlibabaTech</a> & <a href="http://www.sandzhang.com/" target="_blank">sandzhang</a> & <a href="http://melin.iteye.com/" target="_blank">melin</a> & <a href="https://github.com/shrekwang" target="_blank">shrek.wang</a>'+
 				  	  '	</div>'+
 					  '</footer>';
->>>>>>> 4e872f61
 			$(document.body).append(html);
 		},
 		

$.namespace("druid.common");
druid.common = function () {  
	var statViewOrderBy = '';
	var statViewOrderBy_old = '';
	var statViewOrderType = 'asc';

	// only one page for now
	var sqlViewPage = 1;
	var sqlViewPerPageCount = 1000000;
	
	return  {
		init : function() {
			this.buildFooter();
		},
		
		buildHead : function(index) {
			var html = '<div class="navbar navbar-fixed-top">'+
						'	<div class="navbar-inner">'+
						'		<div class="container">'+
						'			<a href="#" class="brand">Druid Monitor</a>'+
						'			<div class="nav-collapse">'+
				      	'				<ul class="nav">'+
				      	'					<li><a href="index.html">Index</a></li>'+
				      	'					<li><a href="datasource.html">DataSource</a></li>'+
				      	'					<li><a href="sql.html">SQL</a></li>'+
				      	'					<li><a href="webapp.html">WebApp</a></li>'+
				      	'					<li><a href="weburi.html">WebURI</a></li>'+
				      	'					<li><a href="websession.html">Web Session</a></li>'+
				      	'					<li><a href="spring.html">Spring</a></li>'+
				      	'					<li><a href="api.html">JSON API</a></li>'+
				      	'				</ul>'+
				      	'				<a class="btn btn-primary" href="javascript:druid.common.ajaxRequestForReset();">Reset All</a>'+
				      	'			</div>'+
				      	'		</div>'+
				      	'	</div>'+
						'</div>'; 
			$(document.body).prepend(html);
			$(".navbar .nav li").eq(index).addClass("active");
		},
		
		buildFooter : function() {
			var html = '<footer class="footer">'+
					  '    		<div class="container">'+
<<<<<<< HEAD
				  		'	powered by <a href="https://github.com/AlibabaTech/" target="_blank">AlibabaTech</a> & <a href="mailto:sandzhangtoo@gmail.com" target="_blank">sandzhang</a> & <a href="http://melin.iteye.com/" target="_blank">melin</a>'+
=======
				  		'	powered by <a href="https://github.com/AlibabaTech/">AlibabaTech</a> & <a href="http://www.sandzhang.com/">sandzhang</a> & <a href="mailto:libinsong1204@gmail.com">melin</a>'+
>>>>>>> 6b315197
				  	'	</div>'+
					'</footer>';
			$(document.body).append(html);
		},
		
		ajaxRequestForReset : function() {
			if(!confirm("Are you sure to reset all stat? It'll clear all stat data !")){
				return;
			}
			
			$.ajax({
				type: 'POST',
				url: "reset-all.json",
				success: function(data) {
					if (data.ResultCode == 1) {
						alert("already reset all stat");
					}
				},
				dataType: "json"
			});
		},
		
		getAjaxUrl : function(uri) {
			var result = uri;

			if (statViewOrderBy != undefined)
				result += 'orderBy=' + statViewOrderBy + '&';

			if (statViewOrderType != undefined)
				result += 'orderType=' + statViewOrderType + '&';

			if (sqlViewPage != undefined)
				result += 'page=' + sqlViewPage + '&';

			if (sqlViewPerPageCount != undefined)
				result += 'perPageCount=' + sqlViewPerPageCount + '&';

			return result;
		},
		
		resetSortMark : function() {
			var divObj = document.getElementById('th-' + statViewOrderBy);
			var old_divObj = document.getElementById('th-' + statViewOrderBy_old);
			var replaceToStr = '';
			if (old_divObj) {
				var html = old_divObj.innerHTML;
				if (statViewOrderBy_old.indexOf('[') > 0)
					replaceToStr = '-';
				html = html.replace('▲', replaceToStr);
				html = html.replace('▼', replaceToStr);
				old_divObj.innerHTML = html
			}
			if (divObj) {
				var html = divObj.innerHTML;
				if (statViewOrderBy.indexOf('[') > 0)
					html = '';

				if (statViewOrderType == 'asc') {
					html += '▲';
				} else if (statViewOrderType == 'desc') {
					html += '▼';
				}
				divObj.innerHTML = html;
			}
			
			this.ajaxRequestForBasicInfo();
		},

		setOrderBy : function(orderBy) {
			if (statViewOrderBy != orderBy) {
				statViewOrderBy_old = statViewOrderBy;
				statViewOrderBy = orderBy;
				statViewOrderType = 'desc';
				druid.common.resetSortMark();
				return;
			}

			statViewOrderBy_old = statViewOrderBy;

			if (statViewOrderType == 'asc')
				statViewOrderType = 'desc'
			else
				statViewOrderType = 'asc';

			druid.common.resetSortMark();
		},
		
		ajaxuri : "",
		handleAjaxResult : null,
		ajaxRequestForBasicInfo : function() {
			$.ajax({
				type: 'POST',
				url: druid.common.getAjaxUrl(druid.common.ajaxuri),
				success: function(data) {
					druid.common.handleAjaxResult(data);
				},
				dataType: "json"
			});
		},
		
		subSqlString : function(sql, len) {
			if (sql.length <= len)
				return sql;
			return sql.substr(0, len) + '...';
		},
		
		stripes : function() {
            $("#dataTable tbody tr").each(function () {
                $(this).removeClass("striped");
            });
            $("#dataTable tbody tr:even").each(function () {
                $(this).addClass("striped");
            });
        },
        
        getUrlVar : function(name) {
            var vars = {};
            var parts = window.location.href.replace(/[?&]+([^=&]+)=([^&]*)/gi, function(m,key,value) {
                vars[key] = value;
            });
        		return vars[name];
        }
	}
}();

$(document).ready(function() {
	druid.common.init();
});<|MERGE_RESOLUTION|>--- conflicted
+++ resolved
@@ -41,13 +41,9 @@
 		buildFooter : function() {
 			var html = '<footer class="footer">'+
 					  '    		<div class="container">'+
-<<<<<<< HEAD
-				  		'	powered by <a href="https://github.com/AlibabaTech/" target="_blank">AlibabaTech</a> & <a href="mailto:sandzhangtoo@gmail.com" target="_blank">sandzhang</a> & <a href="http://melin.iteye.com/" target="_blank">melin</a>'+
-=======
-				  		'	powered by <a href="https://github.com/AlibabaTech/">AlibabaTech</a> & <a href="http://www.sandzhang.com/">sandzhang</a> & <a href="mailto:libinsong1204@gmail.com">melin</a>'+
->>>>>>> 6b315197
-				  	'	</div>'+
-					'</footer>';
+				  	  '	powered by <a href="https://github.com/AlibabaTech/" target="_blank">AlibabaTech</a> & <a href="http://www.sandzhang.com/" target="_blank">sandzhang</a> & <a href="http://melin.iteye.com/" target="_blank">melin</a>'+
+				  	  '	</div>'+
+					  '</footer>';
 			$(document.body).append(html);
 		},
 		

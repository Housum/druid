<?xml version="1.0" encoding="UTF-8"?>
<beans xmlns="http://www.springframework.org/schema/beans"
	xmlns:xsi="http://www.w3.org/2001/XMLSchema-instance" xmlns:aop="http://www.springframework.org/schema/aop"
	xmlns:tx="http://www.springframework.org/schema/tx"
	xsi:schemaLocation="http://www.springframework.org/schema/tx http://www.springframework.org/schema/tx/spring-tx-2.0.xsd
http://www.springframework.org/schema/beans http://www.springframework.org/schema/beans/spring-beans-2.0.xsd
http://www.springframework.org/schema/aop http://www.springframework.org/schema/aop/spring-aop-2.0.xsd"
	default-lazy-init="false">

	<bean id="test-filter" class="com.alibaba.druid.bvt.pool.SpringFilterTest$TestFilter">
	</bean>
<<<<<<< HEAD
	<bean id="stat-filter" class="com.alibaba.druid.filter.stat.StatFilter">
	</bean>

	<bean id="wall-filter-config" class="com.alibaba.druid.filter.wall.WallConfig"
		init-method="init">
		<property name="dir" value="META-INF/druid/wall/mysql" />
	</bean>

	<bean id="wall-filter" class="com.alibaba.druid.filter.wall.WallFilter">
		<property name="dbType" value="mysql" />
		<property name="config" ref="wall-filter-config" />
=======
		<bean id="stat-filter" class="com.alibaba.druid.filter.stat.StatFilter">
>>>>>>> 12a485e9
	</bean>
	
	<bean id="wall-filter-config">
		<property name="dir" value="META-INF/druid/wall/mysql" />
	</bean>
	
	<bean id="wall-filter" class="com.alibaba.druid.filter.wall.WallFilter">
		<property name="dbType" value="mysql" />
	</bean>

	<bean id="dataSource" class="com.alibaba.druid.pool.DruidDataSource"
		destroy-method="close">
		<property name="url">
			<value>jdbc:mock:</value>
		</property>
		<property name="initialSize">
			<value>1</value>
		</property>
		<property name="maxActive">
			<value>20</value>
		</property>
		<property name="proxyFilters">
			<list>
<<<<<<< HEAD
				<ref bean="test-filter" />
				<ref bean="stat-filter" />
				<ref bean="wall-filter" />
=======
				<ref bean="test-filter"/>
				<ref bean="stat-filter"/>
				<ref bean="wall-filter"/>
>>>>>>> 12a485e9
			</list>
		</property>
	</bean>

</beans><|MERGE_RESOLUTION|>--- conflicted
+++ resolved
@@ -9,7 +9,6 @@
 
 	<bean id="test-filter" class="com.alibaba.druid.bvt.pool.SpringFilterTest$TestFilter">
 	</bean>
-<<<<<<< HEAD
 	<bean id="stat-filter" class="com.alibaba.druid.filter.stat.StatFilter">
 	</bean>
 
@@ -21,17 +20,6 @@
 	<bean id="wall-filter" class="com.alibaba.druid.filter.wall.WallFilter">
 		<property name="dbType" value="mysql" />
 		<property name="config" ref="wall-filter-config" />
-=======
-		<bean id="stat-filter" class="com.alibaba.druid.filter.stat.StatFilter">
->>>>>>> 12a485e9
-	</bean>
-	
-	<bean id="wall-filter-config">
-		<property name="dir" value="META-INF/druid/wall/mysql" />
-	</bean>
-	
-	<bean id="wall-filter" class="com.alibaba.druid.filter.wall.WallFilter">
-		<property name="dbType" value="mysql" />
 	</bean>
 
 	<bean id="dataSource" class="com.alibaba.druid.pool.DruidDataSource"
@@ -47,15 +35,9 @@
 		</property>
 		<property name="proxyFilters">
 			<list>
-<<<<<<< HEAD
 				<ref bean="test-filter" />
 				<ref bean="stat-filter" />
 				<ref bean="wall-filter" />
-=======
-				<ref bean="test-filter"/>
-				<ref bean="stat-filter"/>
-				<ref bean="wall-filter"/>
->>>>>>> 12a485e9
 			</list>
 		</property>
 	</bean>

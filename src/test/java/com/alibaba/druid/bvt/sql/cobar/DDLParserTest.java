/**
 * (created at 2011-7-18)
 */
package com.alibaba.druid.bvt.sql.cobar;

import junit.framework.TestCase;

import org.junit.Assert;

import com.alibaba.druid.sql.SQLUtils;
import com.alibaba.druid.sql.ast.SQLStatement;
import com.alibaba.druid.sql.dialect.mysql.parser.MySqlStatementParser;
import com.alibaba.druid.sql.parser.Token;

/**
 * @author <a href="mailto:danping.yudp@alibaba-inc.com">YU Danping</a>
 */
public class DDLParserTest extends TestCase {

    public void testTruncate() throws Exception {
        String sql = "Truncate table tb1";
        MySqlStatementParser parser = new MySqlStatementParser(sql);
        SQLStatement stmt = parser.parseStatementList().get(0);
        parser.match(Token.EOF);
        String output = SQLUtils.toMySqlString(stmt);
        Assert.assertEquals("TRUNCATE TABLE tb1", output);
    }

    public void testTruncate_1() throws Exception {
        String sql = "Truncate tb1";
        MySqlStatementParser parser = new MySqlStatementParser(sql);
        SQLStatement stmt = parser.parseStatementList().get(0);
        parser.match(Token.EOF);
        String output = SQLUtils.toMySqlString(stmt);
        Assert.assertEquals("TRUNCATE TABLE tb1", output);
    }

    public void testAlterTable_0() throws Exception {
        String sql = "alTer ignore table tb_name";
        MySqlStatementParser parser = new MySqlStatementParser(sql);
        SQLStatement stmt = parser.parseStatementList().get(0);
        parser.match(Token.EOF);
        String output = SQLUtils.toMySqlString(stmt);
        Assert.assertEquals("ALTER IGNORE TABLE tb_name", output);
    }

    public void testAlterTable_1() throws Exception {
        String sql = "alTer table tb_name";
        MySqlStatementParser parser = new MySqlStatementParser(sql);
        SQLStatement stmt = parser.parseStatementList().get(0);
        parser.match(Token.EOF);
        String output = SQLUtils.toMySqlString(stmt);
        Assert.assertEquals("ALTER TABLE tb_name", output);
    }

    public void testAlterTable_2() throws Exception {
        String sql = "ALTER TABLE `test`.`tb1` ADD COLUMN `name` VARCHAR(45) NULL  AFTER `fid` ;";
        MySqlStatementParser parser = new MySqlStatementParser(sql);
        SQLStatement stmt = parser.parseStatementList().get(0);
        parser.match(Token.EOF);
        String output = SQLUtils.toMySqlString(stmt);
        Assert.assertEquals("ALTER TABLE `test`.`tb1`" + //
                            "\n\tADD COLUMN `name` VARCHAR(45) NULL AFTER `fid`", output);
    }
    
    public void testAlterTable_3() throws Exception {
        String sql = "ALTER TABLE `test`.`tb1` DROP COLUMN `name` ;";
        MySqlStatementParser parser = new MySqlStatementParser(sql);
        SQLStatement stmt = parser.parseStatementList().get(0);
        parser.match(Token.EOF);
        String output = SQLUtils.toMySqlString(stmt);
        Assert.assertEquals("ALTER TABLE `test`.`tb1`" + //
                "\n\tDROP COLUMN `name`", output);
    }
    
    public void test_createTable_0() throws Exception {
        String sql = "crEate temporary tabLe if not exists tb_name (fid int)";
        MySqlStatementParser parser = new MySqlStatementParser(sql);
        SQLStatement stmt = parser.parseStatementList().get(0);
        parser.match(Token.EOF);
        String output = SQLUtils.toMySqlString(stmt);
        Assert.assertEquals("CREATE TEMPORARY TABLE IF NOT EXISTS tb_name (\n\tfid int\n)", output);
    }
    
    public void test_createTable_1() throws Exception {
        String sql = "crEate tabLe if not exists tb_name (fid int)";
        MySqlStatementParser parser = new MySqlStatementParser(sql);
        SQLStatement stmt = parser.parseStatementList().get(0);
        parser.match(Token.EOF);
        String output = SQLUtils.toMySqlString(stmt);
        Assert.assertEquals("CREATE TABLE IF NOT EXISTS tb_name (\n\tfid int\n)", output);
    }
    
    public void test_createIndex_0() throws Exception {
        String sql = "create index `idx1` ON tb1 (`fname` ASC) ;";
        MySqlStatementParser parser = new MySqlStatementParser(sql);
        SQLStatement stmt = parser.parseStatementList().get(0);
        parser.match(Token.EOF);
        String output = SQLUtils.toMySqlString(stmt);
        Assert.assertEquals("CREATE INDEX `idx1` ON tb1 (`fname` ASC)", output);
    }
<<<<<<< HEAD
=======
    
    public void test_createIndex_1() throws Exception {
        String sql = "create unique index `idx1` ON tb1 (`fname` desc) ;";
        MySqlStatementParser parser = new MySqlStatementParser(sql);
        SQLStatement stmt = parser.parseStatementList().get(0);
        parser.match(Token.EOF);
        String output = SQLUtils.toMySqlString(stmt);
        Assert.assertEquals("CREATE UNIQUE INDEX `idx1` ON tb1 (`fname` DESC)", output);
    }
>>>>>>> f458d897

    // public void testDDLStmt() throws Exception {
    // String sql = "alTer ignore table tb_name";
    // SQLLexer lexer = new SQLLexer(sql);
    // DDLParser parser = new DDLParser(lexer, new SQLExprParser(lexer));
    // DDLStatement dst = parser.ddlStmt();
    //
    // sql = "alTeR table tb_name";
    // lexer = new SQLLexer(sql);
    // parser = new DDLParser(lexer, new SQLExprParser(lexer));
    // dst = parser.ddlStmt();
    //
    // sql = "crEate temporary tabLe if not exists tb_name";
    // lexer = new SQLLexer(sql);
    // parser = new DDLParser(lexer, new SQLExprParser(lexer));
    // dst = parser.ddlStmt();
    //
    // sql = "crEate tabLe if not exists tb_name";
    // lexer = new SQLLexer(sql);
    // parser = new DDLParser(lexer, new SQLExprParser(lexer));
    // dst = parser.ddlStmt();
    //
    // sql = "crEate temporary tabLe tb_name";
    // lexer = new SQLLexer(sql);
    // parser = new DDLParser(lexer, new SQLExprParser(lexer));
    // dst = parser.ddlStmt();
    //
    // sql = "crEate unique index index_name on tb(col(id)) desc";
    // lexer = new SQLLexer(sql);
    // parser = new DDLParser(lexer, new SQLExprParser(lexer));
    // dst = parser.ddlStmt();
    //
    // sql = "crEate fulltext index index_name on tb(col(id))";
    // lexer = new SQLLexer(sql);
    // parser = new DDLParser(lexer, new SQLExprParser(lexer));
    // dst = parser.ddlStmt();
    //
    // sql = "crEate spatial index index_name on tb(col(id))";
    // lexer = new SQLLexer(sql);
    // parser = new DDLParser(lexer, new SQLExprParser(lexer));
    // dst = parser.ddlStmt();
    //
    // sql = "crEate index index_name using hash on tb(col(id))";
    // lexer = new SQLLexer(sql);
    // parser = new DDLParser(lexer, new SQLExprParser(lexer));
    // dst = parser.ddlStmt();
    //
    // sql = "drop index index_name on tb1";
    // lexer = new SQLLexer(sql);
    // parser = new DDLParser(lexer, new SQLExprParser(lexer));
    // dst = parser.ddlStmt();
    // String output = output2MySQL(dst, sql);
    // Assert.assertEquals("DROP INDEX index_name ON tb1", output);
    //
    // sql = "drop temporary tabLe if exists tb1,tb2,tb3 restrict";
    // lexer = new SQLLexer(sql);
    // parser = new DDLParser(lexer, new SQLExprParser(lexer));
    // dst = parser.ddlStmt();
    // output = output2MySQL(dst, sql);
    // Assert.assertEquals("DROP TEMPORARY TABLE IF EXISTS tb1, tb2, tb3 RESTRICT", output);
    //
    // sql = "drop temporary tabLe if exists tb1,tb2,tb3 cascade";
    // lexer = new SQLLexer(sql);
    // parser = new DDLParser(lexer, new SQLExprParser(lexer));
    // dst = parser.ddlStmt();
    // output = output2MySQL(dst, sql);
    // Assert.assertEquals("DROP TEMPORARY TABLE IF EXISTS tb1, tb2, tb3 CASCADE", output);
    //
    // sql = "drop temporary tabLe if exists tb1 cascade";
    // lexer = new SQLLexer(sql);
    // parser = new DDLParser(lexer, new SQLExprParser(lexer));
    // dst = parser.ddlStmt();
    // output = output2MySQL(dst, sql);
    // Assert.assertEquals("DROP TEMPORARY TABLE IF EXISTS tb1 CASCADE", output);
    //
    // sql = "drop tabLe if exists tb1 cascade";
    // lexer = new SQLLexer(sql);
    // parser = new DDLParser(lexer, new SQLExprParser(lexer));
    // dst = parser.ddlStmt();
    // output = output2MySQL(dst, sql);
    // Assert.assertEquals("DROP TABLE IF EXISTS tb1 CASCADE", output);
    //
    // sql = "drop temporary tabLe tb1 cascade";
    // lexer = new SQLLexer(sql);
    // parser = new DDLParser(lexer, new SQLExprParser(lexer));
    // dst = parser.ddlStmt();
    // output = output2MySQL(dst, sql);
    // Assert.assertEquals("DROP TEMPORARY TABLE tb1 CASCADE", output);
    //
    // sql = "rename table tb1 to ntb1,tb2 to ntb2";
    // lexer = new SQLLexer(sql);
    // parser = new DDLParser(lexer, new SQLExprParser(lexer));
    // dst = parser.ddlStmt();
    // output = output2MySQL(dst, sql);
    // Assert.assertEquals("RENAME TABLE tb1 TO ntb1, tb2 TO ntb2", output);
    //
    // sql = "rename table tb1 to ntb1";
    // lexer = new SQLLexer(sql);
    // parser = new DDLParser(lexer, new SQLExprParser(lexer));
    // dst = parser.ddlStmt();
    // output = output2MySQL(dst, sql);
    // Assert.assertEquals("RENAME TABLE tb1 TO ntb1", output);
    // }
}
<|MERGE_RESOLUTION|>--- conflicted
+++ resolved
@@ -1,217 +1,223 @@
-/**
- * (created at 2011-7-18)
- */
-package com.alibaba.druid.bvt.sql.cobar;
-
-import junit.framework.TestCase;
-
-import org.junit.Assert;
-
-import com.alibaba.druid.sql.SQLUtils;
-import com.alibaba.druid.sql.ast.SQLStatement;
-import com.alibaba.druid.sql.dialect.mysql.parser.MySqlStatementParser;
-import com.alibaba.druid.sql.parser.Token;
-
-/**
- * @author <a href="mailto:danping.yudp@alibaba-inc.com">YU Danping</a>
- */
-public class DDLParserTest extends TestCase {
-
-    public void testTruncate() throws Exception {
-        String sql = "Truncate table tb1";
-        MySqlStatementParser parser = new MySqlStatementParser(sql);
-        SQLStatement stmt = parser.parseStatementList().get(0);
-        parser.match(Token.EOF);
-        String output = SQLUtils.toMySqlString(stmt);
-        Assert.assertEquals("TRUNCATE TABLE tb1", output);
-    }
-
-    public void testTruncate_1() throws Exception {
-        String sql = "Truncate tb1";
-        MySqlStatementParser parser = new MySqlStatementParser(sql);
-        SQLStatement stmt = parser.parseStatementList().get(0);
-        parser.match(Token.EOF);
-        String output = SQLUtils.toMySqlString(stmt);
-        Assert.assertEquals("TRUNCATE TABLE tb1", output);
-    }
-
-    public void testAlterTable_0() throws Exception {
-        String sql = "alTer ignore table tb_name";
-        MySqlStatementParser parser = new MySqlStatementParser(sql);
-        SQLStatement stmt = parser.parseStatementList().get(0);
-        parser.match(Token.EOF);
-        String output = SQLUtils.toMySqlString(stmt);
-        Assert.assertEquals("ALTER IGNORE TABLE tb_name", output);
-    }
-
-    public void testAlterTable_1() throws Exception {
-        String sql = "alTer table tb_name";
-        MySqlStatementParser parser = new MySqlStatementParser(sql);
-        SQLStatement stmt = parser.parseStatementList().get(0);
-        parser.match(Token.EOF);
-        String output = SQLUtils.toMySqlString(stmt);
-        Assert.assertEquals("ALTER TABLE tb_name", output);
-    }
-
-    public void testAlterTable_2() throws Exception {
-        String sql = "ALTER TABLE `test`.`tb1` ADD COLUMN `name` VARCHAR(45) NULL  AFTER `fid` ;";
-        MySqlStatementParser parser = new MySqlStatementParser(sql);
-        SQLStatement stmt = parser.parseStatementList().get(0);
-        parser.match(Token.EOF);
-        String output = SQLUtils.toMySqlString(stmt);
-        Assert.assertEquals("ALTER TABLE `test`.`tb1`" + //
-                            "\n\tADD COLUMN `name` VARCHAR(45) NULL AFTER `fid`", output);
-    }
-    
-    public void testAlterTable_3() throws Exception {
-        String sql = "ALTER TABLE `test`.`tb1` DROP COLUMN `name` ;";
-        MySqlStatementParser parser = new MySqlStatementParser(sql);
-        SQLStatement stmt = parser.parseStatementList().get(0);
-        parser.match(Token.EOF);
-        String output = SQLUtils.toMySqlString(stmt);
-        Assert.assertEquals("ALTER TABLE `test`.`tb1`" + //
-                "\n\tDROP COLUMN `name`", output);
-    }
-    
-    public void test_createTable_0() throws Exception {
-        String sql = "crEate temporary tabLe if not exists tb_name (fid int)";
-        MySqlStatementParser parser = new MySqlStatementParser(sql);
-        SQLStatement stmt = parser.parseStatementList().get(0);
-        parser.match(Token.EOF);
-        String output = SQLUtils.toMySqlString(stmt);
-        Assert.assertEquals("CREATE TEMPORARY TABLE IF NOT EXISTS tb_name (\n\tfid int\n)", output);
-    }
-    
-    public void test_createTable_1() throws Exception {
-        String sql = "crEate tabLe if not exists tb_name (fid int)";
-        MySqlStatementParser parser = new MySqlStatementParser(sql);
-        SQLStatement stmt = parser.parseStatementList().get(0);
-        parser.match(Token.EOF);
-        String output = SQLUtils.toMySqlString(stmt);
-        Assert.assertEquals("CREATE TABLE IF NOT EXISTS tb_name (\n\tfid int\n)", output);
-    }
-    
-    public void test_createIndex_0() throws Exception {
-        String sql = "create index `idx1` ON tb1 (`fname` ASC) ;";
-        MySqlStatementParser parser = new MySqlStatementParser(sql);
-        SQLStatement stmt = parser.parseStatementList().get(0);
-        parser.match(Token.EOF);
-        String output = SQLUtils.toMySqlString(stmt);
-        Assert.assertEquals("CREATE INDEX `idx1` ON tb1 (`fname` ASC)", output);
-    }
-<<<<<<< HEAD
-=======
-    
-    public void test_createIndex_1() throws Exception {
-        String sql = "create unique index `idx1` ON tb1 (`fname` desc) ;";
-        MySqlStatementParser parser = new MySqlStatementParser(sql);
-        SQLStatement stmt = parser.parseStatementList().get(0);
-        parser.match(Token.EOF);
-        String output = SQLUtils.toMySqlString(stmt);
-        Assert.assertEquals("CREATE UNIQUE INDEX `idx1` ON tb1 (`fname` DESC)", output);
-    }
->>>>>>> f458d897
-
-    // public void testDDLStmt() throws Exception {
-    // String sql = "alTer ignore table tb_name";
-    // SQLLexer lexer = new SQLLexer(sql);
-    // DDLParser parser = new DDLParser(lexer, new SQLExprParser(lexer));
-    // DDLStatement dst = parser.ddlStmt();
-    //
-    // sql = "alTeR table tb_name";
-    // lexer = new SQLLexer(sql);
-    // parser = new DDLParser(lexer, new SQLExprParser(lexer));
-    // dst = parser.ddlStmt();
-    //
-    // sql = "crEate temporary tabLe if not exists tb_name";
-    // lexer = new SQLLexer(sql);
-    // parser = new DDLParser(lexer, new SQLExprParser(lexer));
-    // dst = parser.ddlStmt();
-    //
-    // sql = "crEate tabLe if not exists tb_name";
-    // lexer = new SQLLexer(sql);
-    // parser = new DDLParser(lexer, new SQLExprParser(lexer));
-    // dst = parser.ddlStmt();
-    //
-    // sql = "crEate temporary tabLe tb_name";
-    // lexer = new SQLLexer(sql);
-    // parser = new DDLParser(lexer, new SQLExprParser(lexer));
-    // dst = parser.ddlStmt();
-    //
-    // sql = "crEate unique index index_name on tb(col(id)) desc";
-    // lexer = new SQLLexer(sql);
-    // parser = new DDLParser(lexer, new SQLExprParser(lexer));
-    // dst = parser.ddlStmt();
-    //
-    // sql = "crEate fulltext index index_name on tb(col(id))";
-    // lexer = new SQLLexer(sql);
-    // parser = new DDLParser(lexer, new SQLExprParser(lexer));
-    // dst = parser.ddlStmt();
-    //
-    // sql = "crEate spatial index index_name on tb(col(id))";
-    // lexer = new SQLLexer(sql);
-    // parser = new DDLParser(lexer, new SQLExprParser(lexer));
-    // dst = parser.ddlStmt();
-    //
-    // sql = "crEate index index_name using hash on tb(col(id))";
-    // lexer = new SQLLexer(sql);
-    // parser = new DDLParser(lexer, new SQLExprParser(lexer));
-    // dst = parser.ddlStmt();
-    //
-    // sql = "drop index index_name on tb1";
-    // lexer = new SQLLexer(sql);
-    // parser = new DDLParser(lexer, new SQLExprParser(lexer));
-    // dst = parser.ddlStmt();
-    // String output = output2MySQL(dst, sql);
-    // Assert.assertEquals("DROP INDEX index_name ON tb1", output);
-    //
-    // sql = "drop temporary tabLe if exists tb1,tb2,tb3 restrict";
-    // lexer = new SQLLexer(sql);
-    // parser = new DDLParser(lexer, new SQLExprParser(lexer));
-    // dst = parser.ddlStmt();
-    // output = output2MySQL(dst, sql);
-    // Assert.assertEquals("DROP TEMPORARY TABLE IF EXISTS tb1, tb2, tb3 RESTRICT", output);
-    //
-    // sql = "drop temporary tabLe if exists tb1,tb2,tb3 cascade";
-    // lexer = new SQLLexer(sql);
-    // parser = new DDLParser(lexer, new SQLExprParser(lexer));
-    // dst = parser.ddlStmt();
-    // output = output2MySQL(dst, sql);
-    // Assert.assertEquals("DROP TEMPORARY TABLE IF EXISTS tb1, tb2, tb3 CASCADE", output);
-    //
-    // sql = "drop temporary tabLe if exists tb1 cascade";
-    // lexer = new SQLLexer(sql);
-    // parser = new DDLParser(lexer, new SQLExprParser(lexer));
-    // dst = parser.ddlStmt();
-    // output = output2MySQL(dst, sql);
-    // Assert.assertEquals("DROP TEMPORARY TABLE IF EXISTS tb1 CASCADE", output);
-    //
-    // sql = "drop tabLe if exists tb1 cascade";
-    // lexer = new SQLLexer(sql);
-    // parser = new DDLParser(lexer, new SQLExprParser(lexer));
-    // dst = parser.ddlStmt();
-    // output = output2MySQL(dst, sql);
-    // Assert.assertEquals("DROP TABLE IF EXISTS tb1 CASCADE", output);
-    //
-    // sql = "drop temporary tabLe tb1 cascade";
-    // lexer = new SQLLexer(sql);
-    // parser = new DDLParser(lexer, new SQLExprParser(lexer));
-    // dst = parser.ddlStmt();
-    // output = output2MySQL(dst, sql);
-    // Assert.assertEquals("DROP TEMPORARY TABLE tb1 CASCADE", output);
-    //
-    // sql = "rename table tb1 to ntb1,tb2 to ntb2";
-    // lexer = new SQLLexer(sql);
-    // parser = new DDLParser(lexer, new SQLExprParser(lexer));
-    // dst = parser.ddlStmt();
-    // output = output2MySQL(dst, sql);
-    // Assert.assertEquals("RENAME TABLE tb1 TO ntb1, tb2 TO ntb2", output);
-    //
-    // sql = "rename table tb1 to ntb1";
-    // lexer = new SQLLexer(sql);
-    // parser = new DDLParser(lexer, new SQLExprParser(lexer));
-    // dst = parser.ddlStmt();
-    // output = output2MySQL(dst, sql);
-    // Assert.assertEquals("RENAME TABLE tb1 TO ntb1", output);
-    // }
-}
+/**
+ * (created at 2011-7-18)
+ */
+package com.alibaba.druid.bvt.sql.cobar;
+
+import junit.framework.TestCase;
+
+import org.junit.Assert;
+
+import com.alibaba.druid.sql.SQLUtils;
+import com.alibaba.druid.sql.ast.SQLStatement;
+import com.alibaba.druid.sql.dialect.mysql.parser.MySqlStatementParser;
+import com.alibaba.druid.sql.parser.Token;
+
+/**
+ * @author <a href="mailto:danping.yudp@alibaba-inc.com">YU Danping</a>
+ */
+public class DDLParserTest extends TestCase {
+
+    public void testTruncate() throws Exception {
+        String sql = "Truncate table tb1";
+        MySqlStatementParser parser = new MySqlStatementParser(sql);
+        SQLStatement stmt = parser.parseStatementList().get(0);
+        parser.match(Token.EOF);
+        String output = SQLUtils.toMySqlString(stmt);
+        Assert.assertEquals("TRUNCATE TABLE tb1", output);
+    }
+
+    public void testTruncate_1() throws Exception {
+        String sql = "Truncate tb1";
+        MySqlStatementParser parser = new MySqlStatementParser(sql);
+        SQLStatement stmt = parser.parseStatementList().get(0);
+        parser.match(Token.EOF);
+        String output = SQLUtils.toMySqlString(stmt);
+        Assert.assertEquals("TRUNCATE TABLE tb1", output);
+    }
+
+    public void testAlterTable_0() throws Exception {
+        String sql = "alTer ignore table tb_name";
+        MySqlStatementParser parser = new MySqlStatementParser(sql);
+        SQLStatement stmt = parser.parseStatementList().get(0);
+        parser.match(Token.EOF);
+        String output = SQLUtils.toMySqlString(stmt);
+        Assert.assertEquals("ALTER IGNORE TABLE tb_name", output);
+    }
+
+    public void testAlterTable_1() throws Exception {
+        String sql = "alTer table tb_name";
+        MySqlStatementParser parser = new MySqlStatementParser(sql);
+        SQLStatement stmt = parser.parseStatementList().get(0);
+        parser.match(Token.EOF);
+        String output = SQLUtils.toMySqlString(stmt);
+        Assert.assertEquals("ALTER TABLE tb_name", output);
+    }
+
+    public void testAlterTable_2() throws Exception {
+        String sql = "ALTER TABLE `test`.`tb1` ADD COLUMN `name` VARCHAR(45) NULL  AFTER `fid` ;";
+        MySqlStatementParser parser = new MySqlStatementParser(sql);
+        SQLStatement stmt = parser.parseStatementList().get(0);
+        parser.match(Token.EOF);
+        String output = SQLUtils.toMySqlString(stmt);
+        Assert.assertEquals("ALTER TABLE `test`.`tb1`" + //
+                            "\n\tADD COLUMN `name` VARCHAR(45) NULL AFTER `fid`", output);
+    }
+    
+    public void testAlterTable_3() throws Exception {
+        String sql = "ALTER TABLE `test`.`tb1` DROP COLUMN `name` ;";
+        MySqlStatementParser parser = new MySqlStatementParser(sql);
+        SQLStatement stmt = parser.parseStatementList().get(0);
+        parser.match(Token.EOF);
+        String output = SQLUtils.toMySqlString(stmt);
+        Assert.assertEquals("ALTER TABLE `test`.`tb1`" + //
+                "\n\tDROP COLUMN `name`", output);
+    }
+    
+    public void test_createTable_0() throws Exception {
+        String sql = "crEate temporary tabLe if not exists tb_name (fid int)";
+        MySqlStatementParser parser = new MySqlStatementParser(sql);
+        SQLStatement stmt = parser.parseStatementList().get(0);
+        parser.match(Token.EOF);
+        String output = SQLUtils.toMySqlString(stmt);
+        Assert.assertEquals("CREATE TEMPORARY TABLE IF NOT EXISTS tb_name (\n\tfid int\n)", output);
+    }
+    
+    public void test_createTable_1() throws Exception {
+        String sql = "crEate tabLe if not exists tb_name (fid int)";
+        MySqlStatementParser parser = new MySqlStatementParser(sql);
+        SQLStatement stmt = parser.parseStatementList().get(0);
+        parser.match(Token.EOF);
+        String output = SQLUtils.toMySqlString(stmt);
+        Assert.assertEquals("CREATE TABLE IF NOT EXISTS tb_name (\n\tfid int\n)", output);
+    }
+    
+    public void test_createIndex_0() throws Exception {
+        String sql = "create index `idx1` ON tb1 (`fname` ASC) ;";
+        MySqlStatementParser parser = new MySqlStatementParser(sql);
+        SQLStatement stmt = parser.parseStatementList().get(0);
+        parser.match(Token.EOF);
+        String output = SQLUtils.toMySqlString(stmt);
+        Assert.assertEquals("CREATE INDEX `idx1` ON tb1 (`fname` ASC)", output);
+    }
+    
+    public void test_createIndex_1() throws Exception {
+        String sql = "create unique index `idx1` ON tb1 (`fname` desc) ;";
+        MySqlStatementParser parser = new MySqlStatementParser(sql);
+        SQLStatement stmt = parser.parseStatementList().get(0);
+        parser.match(Token.EOF);
+        String output = SQLUtils.toMySqlString(stmt);
+        Assert.assertEquals("CREATE UNIQUE INDEX `idx1` ON tb1 (`fname` DESC)", output);
+    }
+    
+    public void test_createIndex_2() throws Exception {
+        String sql = "CREATE INDEX id_index ON lookup (id) USING BTREE;";
+        MySqlStatementParser parser = new MySqlStatementParser(sql);
+        SQLStatement stmt = parser.parseStatementList().get(0);
+        parser.match(Token.EOF);
+        String output = SQLUtils.toMySqlString(stmt);
+        Assert.assertEquals("CREATE INDEX id_index ON lookup (id) USING BTREE", output);
+    }
+
+    // public void testDDLStmt() throws Exception {
+    // String sql = "alTer ignore table tb_name";
+    // SQLLexer lexer = new SQLLexer(sql);
+    // DDLParser parser = new DDLParser(lexer, new SQLExprParser(lexer));
+    // DDLStatement dst = parser.ddlStmt();
+    //
+    // sql = "alTeR table tb_name";
+    // lexer = new SQLLexer(sql);
+    // parser = new DDLParser(lexer, new SQLExprParser(lexer));
+    // dst = parser.ddlStmt();
+    //
+    // sql = "crEate temporary tabLe if not exists tb_name";
+    // lexer = new SQLLexer(sql);
+    // parser = new DDLParser(lexer, new SQLExprParser(lexer));
+    // dst = parser.ddlStmt();
+    //
+    // sql = "crEate tabLe if not exists tb_name";
+    // lexer = new SQLLexer(sql);
+    // parser = new DDLParser(lexer, new SQLExprParser(lexer));
+    // dst = parser.ddlStmt();
+    //
+    // sql = "crEate temporary tabLe tb_name";
+    // lexer = new SQLLexer(sql);
+    // parser = new DDLParser(lexer, new SQLExprParser(lexer));
+    // dst = parser.ddlStmt();
+    //
+    // sql = "crEate unique index index_name on tb(col(id)) desc";
+    // lexer = new SQLLexer(sql);
+    // parser = new DDLParser(lexer, new SQLExprParser(lexer));
+    // dst = parser.ddlStmt();
+    //
+    // sql = "crEate fulltext index index_name on tb(col(id))";
+    // lexer = new SQLLexer(sql);
+    // parser = new DDLParser(lexer, new SQLExprParser(lexer));
+    // dst = parser.ddlStmt();
+    //
+    // sql = "crEate spatial index index_name on tb(col(id))";
+    // lexer = new SQLLexer(sql);
+    // parser = new DDLParser(lexer, new SQLExprParser(lexer));
+    // dst = parser.ddlStmt();
+    //
+    // sql = "crEate index index_name using hash on tb(col(id))";
+    // lexer = new SQLLexer(sql);
+    // parser = new DDLParser(lexer, new SQLExprParser(lexer));
+    // dst = parser.ddlStmt();
+    //
+    // sql = "drop index index_name on tb1";
+    // lexer = new SQLLexer(sql);
+    // parser = new DDLParser(lexer, new SQLExprParser(lexer));
+    // dst = parser.ddlStmt();
+    // String output = output2MySQL(dst, sql);
+    // Assert.assertEquals("DROP INDEX index_name ON tb1", output);
+    //
+    // sql = "drop temporary tabLe if exists tb1,tb2,tb3 restrict";
+    // lexer = new SQLLexer(sql);
+    // parser = new DDLParser(lexer, new SQLExprParser(lexer));
+    // dst = parser.ddlStmt();
+    // output = output2MySQL(dst, sql);
+    // Assert.assertEquals("DROP TEMPORARY TABLE IF EXISTS tb1, tb2, tb3 RESTRICT", output);
+    //
+    // sql = "drop temporary tabLe if exists tb1,tb2,tb3 cascade";
+    // lexer = new SQLLexer(sql);
+    // parser = new DDLParser(lexer, new SQLExprParser(lexer));
+    // dst = parser.ddlStmt();
+    // output = output2MySQL(dst, sql);
+    // Assert.assertEquals("DROP TEMPORARY TABLE IF EXISTS tb1, tb2, tb3 CASCADE", output);
+    //
+    // sql = "drop temporary tabLe if exists tb1 cascade";
+    // lexer = new SQLLexer(sql);
+    // parser = new DDLParser(lexer, new SQLExprParser(lexer));
+    // dst = parser.ddlStmt();
+    // output = output2MySQL(dst, sql);
+    // Assert.assertEquals("DROP TEMPORARY TABLE IF EXISTS tb1 CASCADE", output);
+    //
+    // sql = "drop tabLe if exists tb1 cascade";
+    // lexer = new SQLLexer(sql);
+    // parser = new DDLParser(lexer, new SQLExprParser(lexer));
+    // dst = parser.ddlStmt();
+    // output = output2MySQL(dst, sql);
+    // Assert.assertEquals("DROP TABLE IF EXISTS tb1 CASCADE", output);
+    //
+    // sql = "drop temporary tabLe tb1 cascade";
+    // lexer = new SQLLexer(sql);
+    // parser = new DDLParser(lexer, new SQLExprParser(lexer));
+    // dst = parser.ddlStmt();
+    // output = output2MySQL(dst, sql);
+    // Assert.assertEquals("DROP TEMPORARY TABLE tb1 CASCADE", output);
+    //
+    // sql = "rename table tb1 to ntb1,tb2 to ntb2";
+    // lexer = new SQLLexer(sql);
+    // parser = new DDLParser(lexer, new SQLExprParser(lexer));
+    // dst = parser.ddlStmt();
+    // output = output2MySQL(dst, sql);
+    // Assert.assertEquals("RENAME TABLE tb1 TO ntb1, tb2 TO ntb2", output);
+    //
+    // sql = "rename table tb1 to ntb1";
+    // lexer = new SQLLexer(sql);
+    // parser = new DDLParser(lexer, new SQLExprParser(lexer));
+    // dst = parser.ddlStmt();
+    // output = output2MySQL(dst, sql);
+    // Assert.assertEquals("RENAME TABLE tb1 TO ntb1", output);
+    // }
+}
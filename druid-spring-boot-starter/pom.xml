--- conflicted
+++ resolved
@@ -4,24 +4,15 @@
     <modelVersion>4.0.0</modelVersion>
     <groupId>com.alibaba</groupId>
     <artifactId>druid-spring-boot-starter</artifactId>
-<<<<<<< HEAD
-    <version>1.1.5</version>
-=======
     <version>1.1.6</version>
->>>>>>> 75d5d337
     <packaging>jar</packaging>
     <name>druid-spring-boot-starter</name>
     <description>Spring Boot with Druid support,help you simplify Druid config in Spring Boot.</description>
     <url>https://github.com/alibaba/druid</url>
 
     <properties>
-<<<<<<< HEAD
-        <druid.version>1.1.5</druid.version>
-        <spring-boot.version>1.5.6.RELEASE</spring-boot.version>
-=======
         <druid.version>1.1.6</druid.version>
         <spring-boot.version>1.5.9.RELEASE</spring-boot.version>
->>>>>>> 75d5d337
     </properties>
 
     <developers>
